# specifically use concurrent.futures for threadsafety
# asyncio Futures cannot be used across threads
from concurrent.futures import Future

import time
import threading

from traitlets.config import LoggingConfigurable
<<<<<<< HEAD
from traitlets import Any, Dict, Unicode, Int
from kubernetes import client, config, watch
# This is kinda implementation specific, but we need to know it
from urllib3.exceptions import ReadTimeoutError

=======
from traitlets import Any, Dict, Unicode
from kubernetes import config, watch
from tornado.ioloop import IOLoop
from .clients import shared_client
>>>>>>> 6d5993cd

class NamespacedResourceReflector(LoggingConfigurable):
    """
    Base class for keeping a local up-to-date copy of a set of kubernetes resources.

    Must be subclassed once per kind of resource that needs watching.
    """
    labels = Dict(
        {},
        config=True,
        help="""
        Labels to reflect onto local cache
        """
    )

    namespace = Unicode(
        None,
        allow_none=True,
        help="""
        Namespace to watch for resources in
        """
    )

    resources = Dict(
        {},
        help="""
        Dictionary of resource names to the appropriate resource objects.

        This can be accessed across threads safely.
        """
    )

    kind = Unicode(
        'resource',
        help="""
        Human readable name for kind of object we're watching for.

        Used for diagnostic messages.
        """
    )

    list_method_name = Unicode(
        "",
        help="""
        Name of function (on apigroup respresented by `api_group_name`) that is to be called to list resources.

        This will be passed a namespace & a label selector. You most likely want something
        of the form list_namespaced_<resource> - for example, `list_namespaced_pod` will
        give you a PodReflector.

        This must be set by a subclass.
        """
    )

    api_group_name = Unicode(
        'CoreV1Api',
        help="""
        Name of class that represents the apigroup on which `list_method_name` is to be found.

        Defaults to CoreV1Api, which has everything in the 'core' API group. If you want to watch Ingresses,
        for example, you would have to use ExtensionsV1beta1Api
        """
    )

    request_timeout = Int(
        0,
        config=True,
        help="""
        Network timeout for kubernetes watch.

        Trigger watch reconnect when no traffic has been received for this time.
        """
    )

    timeout_seconds = Int(
        0,
        config=True,
        help="""
        Timeout for kubernetes watch.

        Trigger watch reconnect when no watch event has been received.
        """
    )

    on_failure = Any(help="""Function to be called when the reflector gives up.""")

    def __init__(self, *args, **kwargs):
        super().__init__(*args, **kwargs)
        # Load kubernetes config here, since this is a Singleton and
        # so this __init__ will be run way before anything else gets run.
        try:
            config.load_incluster_config()
        except config.ConfigException:
            config.load_kube_config()
        self.api = shared_client(self.api_group_name)

        # FIXME: Protect against malicious labels?
        self.label_selector = ','.join(['{}={}'.format(k, v) for k, v in self.labels.items()])

        self.first_load_future = Future()

        self.start()

    def _list_and_update(self):
        """
        Update current list of resources by doing a full fetch.

        Overwrites all current resource info.
        """
        initial_resources = getattr(self.api, self.list_method_name)(
            self.namespace,
            label_selector=self.label_selector
        )
        # This is an atomic operation on the dictionary!
        self.resources = {p.metadata.name: p for p in initial_resources.items}
        # return the resource version so we can hook up a watch
        return initial_resources.metadata.resource_version

    def _watch_and_update(self):
        """
        Keeps the current list of resources up-to-date

        This method is to be run not on the main thread!

        We first fetch the list of current resources, and store that. Then we
        register to be notified of changes to those resources, and keep our
        local store up-to-date based on these notifications.

        We also perform exponential backoff, giving up after we hit 32s
        wait time. This should protect against network connections dropping
        and intermittent unavailability of the api-server. Every time we
        recover from an exception we also do a full fetch, to pick up
        changes that might've been missed in the time we were not doing
        a watch.

        Note that we're playing a bit with fire here, by updating a dictionary
        in this thread while it is probably being read in another thread
        without using locks! However, dictionary access itself is atomic,
        and as long as we don't try to mutate them (do a 'fetch / modify /
        update' cycle on them), we should be ok!
        """
        cur_delay = 0.1
        watch_args = {
            'namespace': self.namespace,
            'label_selector': self.label_selector,
        }
        if self.request_timeout:
            watch_args['_request_timeout'] = self.request_timeout
        if self.timeout_seconds:
            # This might not ever be triggered as with resource_version set,
            # we awmays get the last event sent again.
            watch_args['timeout_seconds'] = self.timeout_seconds
        while True:
            self.log.info("watching for %s with label selector %s in namespace %s", self.kind, self.label_selector, self.namespace)
            w = watch.Watch()
            try:
<<<<<<< HEAD
                # in case of timeout_seconds, the w.stream just exits (no exception thrown)
                # -> we stop the watcher and start a new one
=======
                resource_version = self._list_and_update()
                if not self.first_load_future.done():
                    # signal that we've loaded our initial data
                    self.first_load_future.set_result(None)
>>>>>>> 6d5993cd
                for ev in w.stream(
                        getattr(self.api, self.list_method_name),
                        **watch_args
                ):
                    cur_delay = 0.1
                    resource = ev['object']
                    if not resource.metadata.resource_version:
                        # reset resources_version if we don't have one
                        del watch_args['resource_version']
                    elif (watch_args.get('resource_version') != resource.metadata.resource_version):
                        # only set resources_version if new resource_version is not None
                        watch_args['resource_version'] = resource.metadata.resource_version
                        self.log.info('Watch Event: {} - {}'.format(ev['type'], resource.metadata.name))
                    if ev['type'] == 'DELETED':
                        # This is an atomic delete operation on the dictionary!
                        self.resources.pop(resource.metadata.name, None)
                    else:
                        # This is an atomic operation on the dictionary!
                        self.resources[resource.metadata.name] = resource
                self.log.debug('Watch Stream timeout')
            except ReadTimeoutError:
                # we expect this to happen, so that watch get's restarted and won't hang
                self.log.debug('Watch Stream network timeout')
                continue
            except Exception:
                cur_delay = cur_delay * 2
                if cur_delay > 30:
                    self.log.exception("Watching resources never recovered, giving up")
                    if self.on_failure:
                        self.on_failure()
                    return
                self.log.exception("Error when watching resources, retrying in %ss", cur_delay)
                time.sleep(cur_delay)
                continue
            finally:
                w.stop()

    def start(self):
        """
        Start the reflection process!

        We'll do a blocking read of all resources first, so that we don't
        race with any operations that are checking the state of the pod
        store - such as polls. This should be called only once at the
        start of program initialization (when the singleton is being created),
        and not afterwards!
        """
        if hasattr(self, 'watch_thread'):
            raise ValueError('Thread watching for resources is already running')

        self.watch_thread = threading.Thread(target=self._watch_and_update)
        # If the watch_thread is only thread left alive, exit app
        self.watch_thread.daemon = True
        self.watch_thread.start()

<|MERGE_RESOLUTION|>--- conflicted
+++ resolved
@@ -6,18 +6,13 @@
 import threading
 
 from traitlets.config import LoggingConfigurable
-<<<<<<< HEAD
 from traitlets import Any, Dict, Unicode, Int
-from kubernetes import client, config, watch
+from kubernetes import config, watch
+from tornado.ioloop import IOLoop
 # This is kinda implementation specific, but we need to know it
 from urllib3.exceptions import ReadTimeoutError
 
-=======
-from traitlets import Any, Dict, Unicode
-from kubernetes import config, watch
-from tornado.ioloop import IOLoop
 from .clients import shared_client
->>>>>>> 6d5993cd
 
 class NamespacedResourceReflector(LoggingConfigurable):
     """
@@ -174,15 +169,14 @@
             self.log.info("watching for %s with label selector %s in namespace %s", self.kind, self.label_selector, self.namespace)
             w = watch.Watch()
             try:
-<<<<<<< HEAD
-                # in case of timeout_seconds, the w.stream just exits (no exception thrown)
-                # -> we stop the watcher and start a new one
-=======
                 resource_version = self._list_and_update()
                 if not self.first_load_future.done():
                     # signal that we've loaded our initial data
                     self.first_load_future.set_result(None)
->>>>>>> 6d5993cd
+
+                # in case of timeout_seconds, the w.stream just exits (no exception thrown)
+                # -> we stop the watcher and start a new one
+
                 for ev in w.stream(
                         getattr(self.api, self.list_method_name),
                         **watch_args
