"""
JupyterHub Spawner to spawn user notebooks on a Kubernetes cluster.

This module exports `KubeSpawner` class, which is the actual spawner
implementation that should be used by JupyterHub.
"""

import asyncio
import copy
import ipaddress
import os
import re
import string
import sys
import warnings
from functools import partial
from typing import Optional, Tuple, Type
from urllib.parse import urlparse

import escapism
import jupyterhub
from jinja2 import ChoiceLoader, Environment, FileSystemLoader, PackageLoader
from jupyterhub.spawner import Spawner
from jupyterhub.traitlets import Callable, Command
from jupyterhub.utils import exponential_backoff, maybe_future
from kubernetes_asyncio import client
from kubernetes_asyncio.client.rest import ApiException
from slugify import slugify
from traitlets import (
    Bool,
    Dict,
    Enum,
    Integer,
    List,
    Unicode,
    Union,
    default,
    observe,
    validate,
)

from . import __version__
from .clients import load_config, shared_client
from .objects import (
    make_namespace,
    make_owner_reference,
    make_pod,
    make_pvc,
    make_secret,
    make_service,
)
from .reflector import ResourceReflector
from .slugs import is_valid_label, multi_slug, safe_slug
from .utils import recursive_format, recursive_update


class PodReflector(ResourceReflector):
    """
    PodReflector is merely a configured ResourceReflector. It exposes
    the pods property, which is simply mapping to self.resources where the
    ResourceReflector keeps an updated list of the resource defined by
    the `kind` field and the `list_method_name` field.
    """

    kind = "pods"

    @property
    def pods(self):
        """
        A dictionary of pods for the namespace as returned by the Kubernetes
        API. The dictionary keys are the pod ids and the values are
        dictionaries of the actual pod resource values.

        ref: https://kubernetes.io/docs/reference/generated/kubernetes-api/v1.28/#pod-v1-core
        """
        return self.resources


class EventReflector(ResourceReflector):
    """
    EventsReflector is merely a configured ResourceReflector. It
    exposes the events property, which is simply mapping to self.resources where
    the ResourceReflector keeps an updated list of the resource
    defined by the `kind` field and the `list_method_name` field.
    """

    kind = "events"

    @property
    def events(self):
        """
        Returns list of dictionaries representing the k8s
        events within the namespace, sorted by the latest event.

        ref: https://kubernetes.io/docs/reference/generated/kubernetes-api/v1.28/#event-v1-core
        """

        # NOTE:
        # - self.resources is a dictionary with keys mapping unique ids of
        #   Kubernetes Event resources, updated by ResourceReflector.
        #   self.resources will builds up with incoming k8s events, but can also
        #   suddenly refreshes itself entirely. We should not assume a call to
        #   this dictionary's values will result in a consistently ordered list,
        #   so we sort it to get it somewhat more structured.
        # - We either seem to get only event['lastTimestamp'] or
        #   event['eventTime'], both fields serve the same role but the former
        #   is a low resolution timestamp without and the other is a higher
        #   resolution timestamp.
        return sorted(
            self.resources.values(),
            key=lambda event: event["lastTimestamp"] or event["eventTime"],
        )


class MockObject:
    pass


class KubeSpawner(Spawner):
    """
    A JupyterHub spawner that spawn pods in a Kubernetes Cluster. Each server
    spawned by a user will have its own KubeSpawner instance.
    """

    # Reflectors keeping track of the k8s api-server's state for various k8s
    # resources are singletons as that state can be tracked and shared by all
    # KubeSpawner objects.
    reflectors = {}

    # Characters as defined by safe for DNS
    # Note: '-' is not in safe_chars, as it is being used as escape character
    safe_chars = set(string.ascii_lowercase + string.digits)

    def _get_reflector_key(self, kind: str) -> Tuple[str, str, Optional[str]]:
        if self.enable_user_namespaces:
            # one reflector fo all namespaces
            return (kind, None)

        return (kind, self.namespace)

    @property
    def pod_reflector(self):
        """
        Returns instance of ResourceReflector for pods.
        """
        key = self._get_reflector_key('pods')
        return self.__class__.reflectors.get(key, None)

    @property
    def event_reflector(self):
        """
        Returns instance of ResourceReflector for events, if the
        spawner instance has events_enabled.
        """
        if self.events_enabled:
            key = self._get_reflector_key('events')
            return self.__class__.reflectors.get(key, None)
        return None

    def __init__(self, *args, **kwargs):
        _mock = kwargs.pop('_mock', False)
        super().__init__(*args, **kwargs)

        if _mock:
            # runs during test execution only
            if 'user' not in kwargs:
                user = MockObject()
                user.name = 'mock_name'
                user.id = 'mock_id'
                user.url = 'mock_url'
                self.user = user

            if 'hub' not in kwargs:
                hub = MockObject()
                hub.public_host = 'mock_public_host'
                hub.url = 'mock_url'
                hub.base_url = 'mock_base_url'
                hub.api_url = 'mock_api_url'
                self.hub = hub

        # We have to set the namespace (if user namespaces are enabled)
        # before we start the reflectors, so this must run before
        # watcher start in normal execution.  We still want to get the
        # namespace right for test, though, so we need self.user to have
        # been set in order to do that.

        # By now, all the traitlets have been set, so we can use them to
        # compute other attributes

        # namespace, pod_name, etc. are persisted in state
        # so values set here are only _default_ values.
        # If this Spawner has ever launched before,
        # these values will be be overridden in `get_state()`
        #
        # these same assignments should match clear_state
        # for transitive values (pod_name, dns_name)
        # but not persistent values (namespace, pvc_name)
        if self.enable_user_namespaces:
            self.namespace = self._expand_user_properties(
                self.user_namespace_template, slug_scheme="safe"
            )
            self.log.info(f"Using user namespace: {self.namespace}")

        self.pod_name = self._expand_user_properties(self.pod_name_template)
        self.dns_name = self.dns_name_template.format(
            namespace=self.namespace, name=self.pod_name
        )

        self.secret_name = self._expand_user_properties(self.secret_name_template)

        self.pvc_name = self._expand_user_properties(self.pvc_name_template)
        # _pvc_exists indicates whether we've checked at least once that our pvc name is right
        # only persist pvc name in state if pvc exists
        self._pvc_exists = False  # initialized from load_state or start
        if self.working_dir:
            self.working_dir = self._expand_user_properties(self.working_dir)
        if self.port == 0:
            # Our default port is 8888
            self.port = 8888
        # The attribute needs to exist, even though it is unset to start with
        self._start_future = None

        load_config(
            host=self.k8s_api_host,
            ssl_ca_cert=self.k8s_api_ssl_ca_cert,
            verify_ssl=self.k8s_api_verify_ssl,
        )
        self.api = shared_client("CoreV1Api")

    k8s_api_verify_ssl = Bool(
        None,
        allow_none=True,
        config=True,
        help="""
        Verify TLS certificates when connecting to the k8s master.
        
        Set this to false to skip verifying SSL certificate when calling API
        from https server.
        """,
    )

    k8s_api_ssl_ca_cert = Unicode(
        "",
        config=True,
        help="""
        Location (absolute filepath) for CA certs of the k8s API server.

        Typically this is unnecessary, CA certs are picked up by
        config.load_incluster_config() or config.load_kube_config.

        In rare non-standard cases, such as using custom intermediate CA
        for your cluster, you may need to mount root CA's elsewhere in
        your Pod/Container and point this variable to that filepath
        """,
    )

    k8s_api_host = Unicode(
        "",
        config=True,
        help="""
        Full host name of the k8s API server ("https://hostname:port").

        Typically this is unnecessary, the hostname is picked up by
        config.load_incluster_config() or config.load_kube_config.
        """,
    )

    k8s_api_threadpool_workers = Integer(
        config=True,
        help="""
        DEPRECATED in KubeSpawner 3.0.0.

        No longer has any effect, as there is no threadpool anymore.
        """,
    )

    k8s_api_request_timeout = Integer(
        3,
        config=True,
        help="""
        API request timeout (in seconds) for all k8s API calls.

        This is the total amount of time a request might take before the connection
        is killed. This includes connection time and reading the response.

        NOTE: This is currently only implemented for creation and deletion of pods,
        and creation of PVCs.
        """,
    )

    k8s_api_request_retry_timeout = Integer(
        30,
        config=True,
        help="""
        Total timeout, including retry timeout, for kubernetes API calls

        When a k8s API request connection times out, we retry it while backing
        off exponentially. This lets you configure the total amount of time
        we will spend trying an API request - including retries - before
        giving up.
        """,
    )

    events_enabled = Bool(
        True,
        config=True,
        help="""
        Enable event-watching for progress-reports to the user spawn page.

        Disable if these events are not desirable
        or to save some performance cost.
        """,
    )

    enable_user_namespaces = Bool(
        False,
        config=True,
        help="""
        Cause each user to be spawned into an individual namespace.

        This comes with some caveats.  The Hub must run with significantly
        more privilege (must have ClusterRoles analogous to its usual Roles)
        and can therefore do heinous things to the entire cluster.

        It will also make the Reflectors aware of pods and events across
        all namespaces.  This will have performance implications, although
        using labels to restrict resource selection helps somewhat.

        If you use this, consider cleaning up the user namespace in your
        post_stop_hook.
        """,
    )

    slug_scheme = Enum(
        default_value="safe",
        values=["safe", "escape"],
        config=True,
        help="""Select the scheme for producing slugs such as pod names, etc.

        Can be 'safe' or 'escape'.

        'escape' is the legacy scheme, used in kubespawner < 7.
        Pick this to minimize changes when upgrading from kubespawner 6.
        
        The way templates are computed is different between the two schemes:
        
        'escape' scheme:
        
        - does not guarantee correct names, e.g. does not handle capital letters or length
        
        'safe' scheme:
        
        - should guarantee correct names
        - escapes only if needed
        - enforces length requirements
        - uses hash to avoid collisions when escaping is required

        'safe' is the default and preferred as it produces both:

        - better values, where possible (no `-2d` inserted to escape hyphens)
        - always valid names, avoiding issues where escaping produced invalid names,
          stripping characters and appending hashes where needed for names
          that are not already valid.

        .. versionadded:: 7
        """,
    )

    user_namespace_labels = Dict(
        config=True,
        help="""
        Kubernetes labels that user namespaces will get (only if
        enable_user_namespaces is True).

        Note that these are only set when the namespaces are created, not
        later when this setting is updated.

        .. seealso::

          :ref:`templates` for information on fields available in template strings.

        """,
    )

    user_namespace_annotations = Dict(
        config=True,
        help="""
        Kubernetes annotations that user namespaces will get (only if
        enable_user_namespaces is True).

        Note that these are only set when the namespaces are created, not
        later when this setting is updated.

        .. seealso::

          :ref:`templates` for information on fields available in template strings.

        """,
    )

    user_namespace_template = Unicode(
        "{hubnamespace}-{username}",
        config=True,
        help="""
        Template to use to form the namespace of user's pods (only if
        enable_user_namespaces is True).

        .. seealso::

          :ref:`templates` for information on fields available in template strings.

        """,
    )

    namespace = Unicode(
        config=True,
        help="""
        Kubernetes namespace to spawn user pods in.

        Assuming that you are not running with enable_user_namespaces
        turned on, if running inside a kubernetes cluster with service
        accounts enabled, defaults to the current namespace, and if not,
        defaults to `default`.

        If you are running with enable_user_namespaces, this parameter
        is ignored in favor of the `user_namespace_template` template
        resolved with the hub namespace and the user name, with the
        caveat that if the hub namespace is `default` the user
        namespace will have the prefix `user` rather than `default`.
        """,
    )

    @default('namespace')
    def _namespace_default(self):
        """
        Set namespace default to current namespace if running in a k8s cluster

        If not in a k8s cluster with service accounts enabled, default to
        `default`
        """
        ns_path = '/var/run/secrets/kubernetes.io/serviceaccount/namespace'
        if os.path.exists(ns_path):
            with open(ns_path) as f:
                return f.read().strip()
        return 'default'

    services_enabled = Bool(
        False,
        config=True,
        help="""
        Enable fronting the user pods with a kubernetes service.

        This is useful in cases when network rules don't allow direct traffic
        routing to pods in a cluster. Should be enabled when using jupyterhub
        with a service mesh like istio with mTLS enabled.
        """,
    )

    ip = Unicode(
        '0.0.0.0',
        config=True,
        help="""
        The IP address (or hostname) the single-user server should listen on.
        We override this from the parent so we can set a more sane default for
        the Kubernetes setup.
        """,
    )

    cmd = Command(
        None,
        allow_none=True,
        minlen=0,
        config=True,
        help="""
        The command used to start the single-user server.

        Either
          - a string containing a single command or path to a startup script
          - a list of the command and arguments
          - `None` (default) to use the Docker image's `CMD`

        If `cmd` is set, it will be augmented with `spawner.get_args()`. This will override the `CMD` specified in the Docker image.
        """,
    )

    # FIXME: Don't override 'default_value' ("") or 'allow_none' (False) (Breaking change)
    working_dir = Unicode(
        None,
        allow_none=True,
        config=True,
        help="""
        The working directory where the Notebook server will be started inside the container.
        Defaults to `None` so the working directory will be the one defined in the Dockerfile.

        .. seealso::

          :ref:`templates` for information on fields available in template strings.

        """,
    )

    # FIXME: Don't override 'default_value' ("") or 'allow_none' (False) (Breaking change)
    service_account = Unicode(
        None,
        allow_none=True,
        config=True,
        help="""
        The service account to be mounted in the spawned user pod.

        The token of the service account is NOT mounted by default.
        This makes sure that we don't accidentally give access to the whole
        kubernetes API to the users in the spawned pods.
        Set automount_service_account_token True to mount it.

        This `serviceaccount` must already exist in the namespace the user pod is being spawned in.
        """,
    )

    automount_service_account_token = Bool(
        None,
        allow_none=True,
        config=True,
        help="""
        Whether to mount the service account token in the spawned user pod.

        The default value is None, which mounts the token if the service account is explicitly set,
        but doesn't mount it if not.

        WARNING: Be careful with this configuration! Make sure the service account being mounted
        has the minimal permissions needed, and nothing more. When misconfigured, this can easily
        give arbitrary users root over your entire cluster.
        """,
    )

    dns_name_template = Unicode(
        "{name}.{namespace}.svc.cluster.local",
        config=True,
        help="""
        Template to use to form the dns name for the pod.
        """,
    )

    pod_name_template = Unicode(
        'jupyter-{user_server}',
        config=True,
        help="""
        Template to use to form the name of user's pods.

        This must be unique within the namespace the pods are being spawned
        in, so if you are running multiple jupyterhubs spawning in the
        same namespace, consider setting this to be something more unique.

        .. seealso::

          :ref:`templates` for information on fields available in template strings.

        .. versionchanged:: 0.12
            `--` delimiter added to the template,
            where it was implicitly added to the `servername` field before.
            Additionally, `username--servername` delimiter was `-` instead of `--`,
            allowing collisions in certain circumstances.
        """,
    )

    pod_connect_ip = Unicode(
        config=True,
        help="""
        The IP address (or hostname) of user's pods which KubeSpawner connects to.
        If you do not specify the value, KubeSpawner will use the pod IP.

        e.g. `{pod_name}.notebooks.jupyterhub.svc.cluster.local`,

        .. seealso::

          :ref:`templates` for information on fields available in template strings.

        Trailing `-` characters in each domain level are stripped for safe handling of empty server names (user default servers).

        This must be unique within the namespace the pods are being spawned
        in, so if you are running multiple jupyterhubs spawning in the
        same namespace, consider setting this to be something more unique.
        """,
    )

    storage_pvc_ensure = Bool(
        False,
        config=True,
        help="""
        Ensure that a PVC exists for each user before spawning.

        Set to true to create a PVC named with `pvc_name_template` if it does
        not exist for the user when their pod is spawning.
        """,
    )

    delete_pvc = Bool(
        True,
        config=True,
        help="""Delete PVCs when deleting Spawners.

        When a Spawner is deleted (not just stopped),
        delete its associated PVC.

        This occurs when a named server is deleted,
        or when the user itself is deleted for the default Spawner.

        Requires JupyterHub 1.4.1 for Spawner.delete_forever support.

        .. versionadded: 0.17
        """,
    )
    pvc_name_template = Unicode(
        'claim-{user_server}',
        config=True,
        help="""
        Template to use to form the name of user's pvc.


        Trailing `-` characters are stripped for safe handling of empty server names (user default servers).

        This must be unique within the namespace the pvc are being spawned
        in, so if you are running multiple jupyterhubs spawning in the
        same namespace, consider setting this to be something more unique.

        .. seealso::

          :ref:`templates` for information on fields available in template strings.

        .. versionchanged:: 0.12
            `--` delimiter added to the template,
            where it was implicitly added to the `servername` field before.
            Additionally, `username--servername` delimiter was `-` instead of `--`,
            allowing collisions in certain circumstances.
        """,
    )

    remember_pvc_name = Bool(
        True,
        config=True,
        help="""
        Remember the PVC name across restarts and configuration changes.

        If True, once the PVC has been created, its name will be remembered and reused
        and changing pvc_name_template will have no effect on servers that have previously mounted PVCs.
        If False, changing pvc_name_template or slug_scheme may detatch servers from their PVCs.

        `False` is the behavior of kubespawner prior to version 7.
        """,
    )

    component_label = Unicode(
        'singleuser-server',
        config=True,
        help="""
        The value of the labels app.kubernetes.io/component and component, used
        to identify user pods kubespawner is to manage.

        This can be used to override the spawner behavior when dealing with
        multiple hub instances in the same namespace. Usually helpful for CI
        workflows.
        """,
    )

    secret_name_template = Unicode(
        '{pod_name}',
        config=True,
        help="""
        Template to use to form the name of user's secret.

        Default: same as `pod_name`. It is unlikely that this should be changed.
        """,
    )

    secret_mount_path = Unicode(
        "/etc/jupyterhub/ssl/",
        allow_none=False,
        config=True,
        help="""
        Location to mount the spawned pod's certificates needed for internal_ssl functionality.
        """,
    )

    # FIXME: Don't override 'default_value' ("") or 'allow_none' (False) (Breaking change)
    hub_connect_ip = Unicode(
        allow_none=True,
        config=True,
        help="""DEPRECATED. Use c.JupyterHub.hub_connect_ip""",
    )

    hub_connect_port = Integer(
        config=True, help="""DEPRECATED. Use c.JupyterHub.hub_connect_url"""
    )

    @observe('hub_connect_ip', 'hub_connect_port')
    def _deprecated_changed(self, change):
        warnings.warn(
            """
            KubeSpawner.{0} is deprecated with JupyterHub >= 0.8.
            Use JupyterHub.{0}
            """.format(
                change.name
            ),
            DeprecationWarning,
        )
        setattr(self.hub, change.name.split('_', 1)[1], change.new)

    common_labels = Dict(
        {
            'app.kubernetes.io/name': 'jupyterhub',
            'app.kubernetes.io/managed-by': 'kubespawner',
            # app and heritage are older variants of the modern
            # app.kubernetes.io labels
            'app': 'jupyterhub',
            'heritage': 'jupyterhub',
        },
        config=True,
        help="""
        Kubernetes labels that both spawned singleuser server pods and created
        user PVCs will get.

        Note that these are only set when the Pods and PVCs are created, not
        later when this setting is updated.
        """,
    )

    extra_labels = Dict(
        config=True,
        help="""
        Extra kubernetes labels to set on the spawned single-user pods, as well
        as on the pods' associated k8s Service and k8s Secret if internal_ssl is
        enabled.

        The keys and values specified here would be set as labels on the spawned single-user
        kubernetes pods. The keys and values must both be strings that match the kubernetes
        label key / value constraints.

        See `the Kubernetes documentation <https://kubernetes.io/docs/concepts/overview/working-with-objects/labels/>`__
        for more info on what labels are and why you might want to use them!

        .. seealso::

          :ref:`templates` for information on fields available in template strings.
        """,
    )

    extra_annotations = Dict(
        config=True,
        help="""
        Extra Kubernetes annotations to set on the spawned single-user pods, as
        well as on the pods' associated k8s Service and k8s Secret if
        internal_ssl is enabled.

        The keys and values specified here are added as annotations on the spawned single-user
        kubernetes pods. The keys and values must both be strings.

        See `the Kubernetes documentation <https://kubernetes.io/docs/concepts/overview/working-with-objects/annotations/>`__
        for more info on what annotations are and why you might want to use them!

        .. seealso::

          :ref:`templates` for information on fields available in template strings.

        """,
    )

    image = Unicode(
        'quay.io/jupyterhub/singleuser:latest',
        config=True,
        help="""
        Docker image to use for spawning user's containers.

        Defaults to `quay.io/jupyterhub/singleuser:latest`

        Name of the container + a tag, same as would be used with
        a `docker pull` command. If tag is set to `latest`, kubernetes will
        check the registry each time a new user is spawned to see if there
        is a newer image available. If available, new image will be pulled.
        Note that this could cause long delays when spawning, especially
        if the image is large. If you do not specify a tag, whatever version
        of the image is first pulled on the node will be used, thus possibly
        leading to inconsistent images on different nodes. For all these
        reasons, it is recommended to specify a specific immutable tag
        for the image.

        If your image is very large, you might need to increase the timeout
        for starting the single user container from the default. You can
        set this with::

           c.KubeSpawner.start_timeout = 60 * 5  # Up to 5 minutes

        """,
    )

    image_pull_policy = Unicode(
        None,
        allow_none=True,
        config=True,
        help="""
        The image pull policy of the docker container specified in
        `image`.

        Defaults to `None`, which means it is omitted. This leads to it behaving
        like 'Always' when a tag is absent or 'latest', and 'IfNotPresent' when
        the tag is specified to be something else, per https://kubernetes.io/docs/concepts/containers/images/#imagepullpolicy-defaulting.
        """,
    )

    image_pull_secrets = Union(
        trait_types=[
            List(),
            Unicode(),
        ],
        config=True,
        help="""
        A list of references to Kubernetes Secret resources with credentials to
        pull images from image registries. This list can either have strings in
        it or objects with the string value nested under a name field.

        Passing a single string is still supported, but deprecated as of
        KubeSpawner 0.14.0.

        See `the Kubernetes documentation
        <https://kubernetes.io/docs/concepts/containers/images/#specifying-imagepullsecrets-on-a-pod>`__
        for more information on when and why this might need to be set, and what
        it should be set to.
        """,
    )

    @validate('image_pull_secrets')
    def _validate_image_pull_secrets(self, proposal):
        if isinstance(proposal['value'], str):
            warnings.warn(
                """Passing KubeSpawner.image_pull_secrets string values is
                deprecated since KubeSpawner 0.14.0. The recommended
                configuration is now a list of either strings or dictionary
                objects with the string referencing the Kubernetes Secret name
                in under the value of the dictionary's name key.""",
                DeprecationWarning,
            )
            return [{"name": proposal['value']}]

        return proposal['value']

    node_selector = Dict(
        config=True,
        help="""
        The dictionary Selector labels used to match the Nodes where Pods will be launched.

        Default is None and means it will be launched in any available Node.

        For example to match the Nodes that have a label of `disktype: ssd` use::

           c.KubeSpawner.node_selector = {'disktype': 'ssd'}
        """,
    )

    uid = Union(
        trait_types=[
            Integer(),
            Callable(),
        ],
        default_value=None,
        allow_none=True,
        config=True,
        help="""
        The UID to run the single-user server containers as.

        This UID should ideally map to a user that already exists in the container
        image being used. Running as root is discouraged.

        Instead of an integer, this could also be a callable that takes as one
        parameter the current spawner instance and returns an integer. The callable
        will be called asynchronously if it returns a future. Note that
        the interface of the spawner class is not deemed stable across versions,
        so using this functionality might cause your JupyterHub or kubespawner
        upgrades to break.

        If set to `None`, the user specified with the `USER` directive in the
        container metadata is used.
        """,
    )

    gid = Union(
        trait_types=[
            Integer(),
            Callable(),
        ],
        default_value=None,
        allow_none=True,
        config=True,
        help="""
        The GID to run the single-user server containers as.

        This GID should ideally map to a group that already exists in the container
        image being used. Running as root is discouraged.

        Instead of an integer, this could also be a callable that takes as one
        parameter the current spawner instance and returns an integer. The callable
        will be called asynchronously if it returns a future. Note that
        the interface of the spawner class is not deemed stable across versions,
        so using this functionality might cause your JupyterHub or kubespawner
        upgrades to break.

        If set to `None`, the group of the user specified with the `USER` directive
        in the container metadata is used.
        """,
    )

    fs_gid = Union(
        trait_types=[
            Integer(),
            Callable(),
        ],
        default_value=None,
        allow_none=True,
        config=True,
        help="""
        The GID of the group that should own any volumes that are created & mounted.

        A special supplemental group that applies primarily to the volumes mounted
        in the single-user server. In volumes from supported providers, the following
        things happen:

          1. The owning GID will be the this GID
          2. The setgid bit is set (new files created in the volume will be owned by
             this GID)
          3. The permission bits are OR’d with rw-rw

        The single-user server will also be run with this gid as part of its supplemental
        groups.

        Instead of an integer, this could also be a callable that takes as one
        parameter the current spawner instance and returns an integer. The callable will
        be called asynchronously if it returns a future, rather than an int. Note that
        the interface of the spawner class is not deemed stable across versions,
        so using this functionality might cause your JupyterHub or kubespawner
        upgrades to break.

        You'll *have* to set this if you are using auto-provisioned volumes with most
        cloud providers. See `fsGroup <https://kubernetes.io/docs/reference/generated/kubernetes-api/v1.28/#podsecuritycontext-v1-core>`__
        for more details.
        """,
    )

    supplemental_gids = Union(
        trait_types=[
            List(),
            Callable(),
        ],
        config=True,
        help="""
        A list of GIDs that should be set as additional supplemental groups to the
        user that the container runs as.

        Instead of a list of integers, this could also be a callable that takes as one
        parameter the current spawner instance and returns a list of integers. The
        callable will be called asynchronously if it returns a future, rather than
        a list. Note that the interface of the spawner class is not deemed stable
        across versions, so using this functionality might cause your JupyterHub
        or kubespawner upgrades to break.

        You may have to set this if you are deploying to an environment with RBAC/SCC
        enforced and pods run with a 'restricted' SCC which results in the image being
        run as an assigned user ID. The supplemental group IDs would need to include
        the corresponding group ID of the user ID the image normally would run as. The
        image must setup all directories/files any application needs access to, as group
        writable.
        """,
    )

    privileged = Bool(
        False,
        config=True,
        help="""
        Whether to run the pod with a privileged security context.
        """,
    )

    allow_privilege_escalation = Bool(
        False,
        allow_none=True,
        config=True,
        help="""
        Controls whether a process can gain more privileges than its parent process.

        When set to False (the default), the primary user visible effect is that
        setuid binaries (like sudo) will no longer work.

        When set to None, the defaults for the cluster are respected.

        This bool directly controls whether the no_new_privs flag gets set on the container

        AllowPrivilegeEscalation is true always when the container is:
        1) run as Privileged OR 2) has CAP_SYS_ADMIN.
        """,
    )

    container_security_context = Union(
        trait_types=[
            Dict(),
            Callable(),
        ],
        config=True,
        help="""
        A Kubernetes security context for the container. Note that all
        configuration options within here should be camelCased.

        What is configured here has the highest priority, so the alternative
        configuration `uid`, `gid`, `privileged`, and
        `allow_privilege_escalation` will be overridden by this.

        Rely on `the Kubernetes reference
        <https://kubernetes.io/docs/reference/generated/kubernetes-api/v1.28/#securitycontext-v1-core>`__
        for details on allowed configuration.
        """,
    )

    pod_security_context = Union(
        trait_types=[
            Dict(),
            Callable(),
        ],
        config=True,
        help="""
        A Kubernetes security context for the pod. Note that all configuration
        options within here should be camelCased.

        What is configured here has higher priority than `fs_gid` and
        `supplemental_gids`, but lower priority than what is set in the
        `container_security_context`.

        Note that anything configured on the Pod level will influence all
        containers, including init containers and sidecar containers.

        Rely on `the Kubernetes reference
        <https://kubernetes.io/docs/reference/generated/kubernetes-api/v1.28/#podsecuritycontext-v1-core>`__
        for details on allowed configuration.
        """,
    )

    modify_pod_hook = Callable(
        None,
        allow_none=True,
        config=True,
        help="""
        Callable to augment the Pod object before launching.

        Expects a callable that takes two parameters:

           1. The spawner object that is doing the spawning
           2. The Pod object that is to be launched

        You should modify the Pod object and return it.

        This can be a coroutine if necessary. When set to none, no augmenting is done.

        This is very useful if you want to modify the pod being launched dynamically.
        Note that the spawner object can change between versions of KubeSpawner and JupyterHub,
        so be careful relying on this!
        """,
    )

    after_pod_created_hook = Callable(
        None,
        allow_none=True,
        config=True,
        help="""
        Callable to augment the Pod object after launching.

        Expects a callable that takes two parameters:

           1. The spawner object that is doing the spawning
           2. The Pod object that was launched

        This can be a coroutine if necessary. When set to none, no augmenting is done.

        This is very useful if you want to add some services or ingress to the pod after it is launched.
        Note that the spawner object can change between versions of KubeSpawner and JupyterHub,
        so be careful relying on this!
        """,
    )

    volumes = Union(
        trait_types=[
            List(),
            Dict(),
        ],
        config=True,
        help="""
        List of Kubernetes Volume specifications that will be mounted in the user pod,
        or a dictionary where the values specify the volume specifications.

        If provided as a list, this list will be directly added under `volumes` in
        the kubernetes pod spec

        If provided as a dictionary, the items will be sorted lexicographically by the dictionary keys
        and then the sorted values will be added to the `volumes` key. The keys of the
        dictionary can be any descriptive name for the volume specification.

        Each item (whether in the list or dictionary values) must be a dictionary with
        the following two keys:

          - `name`
            Name that'll be later used in the `volume_mounts` config to mount this
            volume at a specific path.
          - `<name-of-a-supported-volume-type>` (such as `hostPath`, `persistentVolumeClaim`,
            etc)
            The key name determines the type of volume to mount, and the value should
            be an object specifying the various options available for that kind of
            volume.

        See `the Kubernetes documentation <https://kubernetes.io/docs/concepts/storage/volumes>`__
        for more information on the various kinds of volumes available and their options.
        Your kubernetes cluster must already be configured to support the volume types you want to use.

        .. seealso::

          :ref:`templates` for information on fields available in template strings.

        """,
    )

    volume_mounts = Union(
        trait_types=[
            List(),
            Dict(),
        ],
        config=True,
        help="""
        List of paths on which to mount volumes in the user notebook's pod, or a dictionary
        where the values specify the paths to mount the volumes.

        If provided as a list, this list will be added directly to the values of the
        `volumeMounts` key under the user's container in the kubernetes pod spec.

        If provided as a dictionary, the items will be sorted lexicographically by the dictionary keys and
        then the sorted values will be added to the `volumeMounts` key. The keys of the
        dictionary can be any descriptive name for the volume mount.

        Each item (whether in the list or dictionary values) should be a dictionary with
        at least these two keys:

           - `mountPath` The path on the container in which we want to mount the volume.
           - `name` The name of the volume we want to mount, as specified in the `volumes` config.

        See `the Kubernetes documentation <https://kubernetes.io/docs/concepts/storage/volumes>`__
        for more information on how the `volumeMount` item works.

        .. seealso::

          :ref:`templates` for information on fields available in template strings.

        """,
    )

    # FIXME: Don't override 'default_value' ("") or 'allow_none' (False) (Breaking change)
    storage_capacity = Unicode(
        None,
        config=True,
        allow_none=True,
        help="""
        The amount of storage space to request from the volume that the pvc will
        mount to. This amount will be the amount of storage space the user has
        to work with on their notebook. If left blank, the kubespawner will not
        create a pvc for the pod.

        This will be added to the `resources: requests: storage:` in the k8s pod spec.

        See `the Kubernetes documentation <https://kubernetes.io/docs/concepts/storage/persistent-volumes/#persistentvolumeclaims>`__

        for more information on how storage works.

        Quantities can be represented externally as unadorned integers, or as fixed-point
        integers with one of these SI suffices (`E, P, T, G, M, K, m`) or their power-of-two
        equivalents (`Ei, Pi, Ti, Gi, Mi, Ki`). For example, the following represent roughly
        the same value: `128974848`, `129e6`, `129M`, `123Mi`.
        """,
    )

    storage_extra_annotations = Dict(
        config=True,
        help="""
        Extra kubernetes annotations to set on the user PVCs.

        The keys and values specified here would be set as annotations on the PVCs
        created by kubespawner for the user. Note that these are only set
        when the PVC is created, not later when this setting is updated.

        See `the Kubernetes documentation <https://kubernetes.io/docs/concepts/overview/working-with-objects/annotations/>`__
        for more info on what annotations are and why you might want to use them!

        .. seealso::

          :ref:`templates` for information on fields available in template strings.

        """,
    )

    storage_extra_labels = Dict(
        config=True,
        help="""
        Extra kubernetes labels to set on the user PVCs.

        The keys and values specified here would be set as labels on the PVCs
        created by kubespawner for the user. Note that these are only set
        when the PVC is created, not later when this setting is updated.

        See `the Kubernetes documentation <https://kubernetes.io/docs/concepts/overview/working-with-objects/labels/>`__
        for more info on what labels are and why you might want to use them!

        .. seealso::

          :ref:`templates` for information on fields available in template strings.

        """,
    )

    # FIXME: Don't override 'default_value' ("") or 'allow_none' (False) (Breaking change)
    storage_class = Unicode(
        None,
        config=True,
        allow_none=True,
        help="""
        The storage class that the pvc will use.

        This will be added to the `annotations: volume.beta.kubernetes.io/storage-class:`
        in the pvc metadata.

        This will determine what type of volume the pvc will request to use. If one exists
        that matches the criteria of the StorageClass, the pvc will mount to that. Otherwise,
        b/c it has a storage class, k8s will dynamically spawn a pv for the pvc to bind to
        and a machine in the cluster for the pv to bind to.

        Note that an empty string is a valid value and is always interpreted to be
        requesting a pv with no class.

        See `the Kubernetes documentation <https://kubernetes.io/docs/concepts/storage/storage-classes/>`__
        for more information on how StorageClasses work.

        """,
    )

    storage_access_modes = List(
        ["ReadWriteOnce"],
        config=True,
        help="""
        List of access modes the user has for the pvc.

        The access modes are:

            - `ReadWriteOnce` : the volume can be mounted as read-write by a single node
            - `ReadOnlyMany` : the volume can be mounted read-only by many nodes
            - `ReadWriteMany` : the volume can be mounted as read-write by many nodes

        See `the Kubernetes documentation <https://kubernetes.io/docs/concepts/storage/persistent-volumes/#access-modes>`__
        for more information on how access modes work.
        """,
    )

    storage_selector = Dict(
        config=True,
        help="""
        The dictionary Selector labels used to match a PersistentVolumeClaim to
        a PersistentVolume.

        Default is None and means it will match based only on other storage criteria.

        For example to match the Nodes that have a label of `content: jupyter` use::

           c.KubeSpawner.storage_selector = {'matchLabels':{'content': 'jupyter'}}

        .. seealso::

          :ref:`templates` for information on fields available in template strings.

        """,
    )

    lifecycle_hooks = Dict(
        config=True,
        help="""
        Kubernetes lifecycle hooks to set on the spawned single-user pods.

        The keys is name of hooks and there are only two hooks, postStart and preStop.
        The values are handler of hook which executes by Kubernetes management system when hook is called.

        Below is an sample copied from
        `the Kubernetes documentation <https://kubernetes.io/docs/tasks/configure-pod-container/attach-handler-lifecycle-event/>`__::


            c.KubeSpawner.lifecycle_hooks = {
                "postStart": {
                    "exec": {
                        "command": ["/bin/sh", "-c", "echo Hello from the postStart handler > /usr/share/message"]
                    }
                },
                "preStop": {
                    "exec": {
                        "command": ["/usr/sbin/nginx", "-s", "quit"]
                    }
                }
            }

        See `the Kubernetes documentation <https://kubernetes.io/docs/concepts/containers/container-lifecycle-hooks/>`__
        for more info on what lifecycle hooks are and why you might want to use them!
        """,
    )

    init_containers = Union(
        trait_types=[
            List(),
            Dict(),
        ],
        config=True,
        help="""
        List or dictionary of initialization containers belonging to the pod.

        If provided as a list, this list will be directly added under `initContainers` in the kubernetes pod spec.
        If provided as a dictionary, the items will be sorted lexicographically by the dictionary keys and
        then the sorted values will be added to the `initContainers` key.

        Each item (whether in the list or dictionary values) must be a dictionary which follows the spec at
        `V1Container specification <https://kubernetes.io/docs/reference/generated/kubernetes-api/v1.28/#container-v1-core>`__

        One usage is disabling access to metadata service from single-user
        notebook server with configuration below::

            c.KubeSpawner.init_containers = [{
                "name": "init-iptables",
                "image": "<image with iptables installed>",
                "command": ["iptables", "-A", "OUTPUT", "-p", "tcp", "--dport", "80", "-d", "169.254.169.254", "-j", "DROP"],
                "securityContext": {
                    "capabilities": {
                        "add": ["NET_ADMIN"]
                    }
                }
            }]

        Or as a dictionary::

            c.KubeSpawner.init_containers = {
                "01-iptables": {
                    "name": "init-iptables",
                    "image": "<image with iptables installed>",
                    "command": ["iptables", "-A", "OUTPUT", "-p", "tcp", "--dport", "80", "-d", "169.254.169.254", "-j", "DROP"],
                    "securityContext": {
                        "capabilities": {
                            "add": ["NET_ADMIN"]
                        }
                    }
                }
            }

        See `the Kubernetes documentation <https://kubernetes.io/docs/concepts/workloads/pods/init-containers/>`__
        for more info on what init containers are and why you might want to use them!

        To use this feature, Kubernetes version must be greater than 1.6.
        """,
    )

    extra_container_config = Dict(
        config=True,
        help="""
        Extra configuration (e.g. ``envFrom``) for notebook container which is not covered by other attributes.

        This dict will be directly merge into `container` of notebook server,
        so you should use the same structure. Each item in the dict must a field
        of the `V1Container specification <https://kubernetes.io/docs/reference/generated/kubernetes-api/v1.28/#container-v1-core>`__.


        One usage is set ``envFrom`` on notebook container with configuration below::

            c.KubeSpawner.extra_container_config = {
                "envFrom": [{
                    "configMapRef": {
                        "name": "special-config"
                    }
                }]
            }

        The key could be either a camelCase word (used by Kubernetes yaml, e.g.
        ``envFrom``) or a snake_case word (used by Kubernetes Python client,
        e.g. ``env_from``).
        """,
    )

    extra_pod_config = Dict(
        config=True,
        help="""
        Extra configuration for the pod which is not covered by other attributes.

        This dict will be directly merge into pod,so you should use the same structure.
        Each item in the dict is field of pod configuration
        which follows spec at https://kubernetes.io/docs/reference/generated/kubernetes-api/v1.28/#podspec-v1-core


        One usage is set restartPolicy and dnsPolicy with configuration below::

            c.KubeSpawner.extra_pod_config = {
                "restartPolicy": "OnFailure",
                "dns_policy": "ClusterFirstWithHostNet"
            }

        The `key` could be either a camelCase word (used by Kubernetes yaml,
        e.g. `restartPolicy`) or a snake_case word (used by Kubernetes Python
        client, e.g. `dns_policy`).
        """,
    )

    extra_containers = Union(
        trait_types=[
            List(),
            Dict(),
        ],
        config=True,
        help="""
        List or dictionary of containers belonging to the pod in addition to
        the container generated for the notebook server.

        If provided as a list, this list will be directly appended under `containers` in the kubernetes pod spec.
        If provided as a dictionary, the items will be sorted lexicographically by the dictionary keys and
        then the sorted values will be appended to the `containers` key.

        Each item (whether in the list or dictionary values) is container configuration
        which follows the spec at https://kubernetes.io/docs/reference/generated/kubernetes-api/v1.28/#container-v1-core

        One usage is setting crontab in a container to clean sensitive data with configuration below::

            c.KubeSpawner.extra_containers = [{
                "name": "crontab",
                "image": "supercronic",
                "command": ["/usr/local/bin/supercronic", "/etc/crontab"]
            }]

<<<<<<< HEAD
        .. seealso::

          :ref:`templates` for information on fields available in template strings.

        """,
    )

    handle_legacy_names = Bool(
        True,
        config=True,
        help="""handle legacy names and labels
        
        kubespawner 7 changed the scheme for computing names and labels to be more reliably valid.
        In order to preserve backward compatibility, the old names must be handled in some places.

        You can safely disable this if no PVCs were created or running servers were started
        before upgrading to kubespawner 7.
=======
        Or as a dictionary::

            c.KubeSpawner.extra_containers = {
                "01-crontab": {
                    "name": "crontab",
                    "image": "supercronic",
                    "command": ["/usr/local/bin/supercronic", "/etc/crontab"]
                }
            }

        `{username}`, `{userid}`, `{servername}`, `{hubnamespace}`,
        `{unescaped_username}`, and `{unescaped_servername}` will be expanded if
        found within strings of this configuration. The username and servername
        come escaped to follow the `DNS label standard
        <https://kubernetes.io/docs/concepts/overview/working-with-objects/names/#dns-label-names>`__.
>>>>>>> 4263474e
        """,
    )

    # FIXME: Don't override 'default_value' ("") or 'allow_none' (False) (Breaking change)
    scheduler_name = Unicode(
        None,
        allow_none=True,
        config=True,
        help="""
        Set the pod's scheduler explicitly by name. See `the Kubernetes documentation <https://kubernetes.io/docs/reference/generated/kubernetes-api/v1.28/#podspec-v1-core>`__
        for more information.
        """,
    )

    tolerations = Union(
        trait_types=[
            List(),
            Dict(),
        ],
        config=True,
        help="""
        List or dictionary of tolerations that are to be assigned to the pod in order to be able to schedule the pod
        on a node with the corresponding taints. See the official Kubernetes documentation for additional details
        https://kubernetes.io/docs/concepts/configuration/taint-and-toleration/

        If provided as a list, each item should be a "Toleration" object.
        If provided as a dictionary, the keys can be any descriptive name and the values should be "Toleration" objects.
        The items will be sorted lexicographically by the dictionary keys and the sorted values will be added to the pod spec.

        Each "Toleration" object should follow the specification at:
        https://kubernetes.io/docs/reference/generated/kubernetes-api/v1.28/#toleration-v1-core

        Example as a list::

            c.KubeSpawner.tolerations = [
                {
                    'key': 'key',
                    'operator': 'Equal',
                    'value': 'value',
                    'effect': 'NoSchedule'
                },
                {
                    'key': 'key',
                    'operator': 'Exists',
                    'effect': 'NoSchedule'
                }
            ]

        Example as a dictionary::

            c.KubeSpawner.tolerations = {
                "01-gpu-toleration": {
                    'key': 'gpu',
                    'operator': 'Equal',
                    'value': 'true',
                    'effect': 'NoSchedule'
                },
                "02-general-toleration": {
                    'key': 'key',
                    'operator': 'Exists',
                    'effect': 'NoSchedule'
                }
            }

        """,
    )

    node_affinity_preferred = Union(
        trait_types=[
            List(),
            Dict(),
        ],
        config=True,
        help="""
        List or dictionary of preferred node affinities.

        Affinities describe where pods prefer or require to be scheduled, they
        may prefer or require a node to have a certain label or be in proximity
        / remoteness to another pod. To learn more visit
        https://kubernetes.io/docs/concepts/configuration/assign-pod-node/

        If provided as a list, each item should be a "PreferredSchedulingTerm" object.
        If provided as a dictionary, the keys can be any descriptive name and the values should be "PreferredSchedulingTerm" objects.
        The items will be sorted lexicographically by the dictionary keys and the sorted values will be added to the pod spec.

        Each item should follow the `"PreferredSchedulingTerm" specification
        <https://kubernetes.io/docs/reference/generated/kubernetes-api/v1.28/#preferredschedulingterm-v1-core>`__.
        """,
    )

    node_affinity_required = Union(
        trait_types=[
            List(),
            Dict(),
        ],
        config=True,
        help="""
        List or dictionary of required node affinities.

        Affinities describe where pods prefer or require to be scheduled, they
        may prefer or require a node to have a certain label or be in proximity
        / remoteness to another pod. To learn more visit
        https://kubernetes.io/docs/concepts/configuration/assign-pod-node/

        If provided as a list, each item should be a "NodeSelectorTerm" object.
        If provided as a dictionary, the keys can be any descriptive name and the values should be "NodeSelectorTerm" objects.
        The items will be sorted lexicographically by the dictionary keys and the sorted values will be added to the pod spec.

        Each item should follow the `"NodeSelectorTerm" specification
        <https://kubernetes.io/docs/reference/generated/kubernetes-api/v1.28/#nodeselectorterm-v1-core>`__.
        """,
    )

    pod_affinity_preferred = Union(
        trait_types=[
            List(),
            Dict(),
        ],
        config=True,
        help="""
        List or dictionary of preferred pod affinities.

        Affinities describe where pods prefer or require to be scheduled, they
        may prefer or require a node to have a certain label or be in proximity
        / remoteness to another pod. To learn more visit
        https://kubernetes.io/docs/concepts/configuration/assign-pod-node/

        If provided as a list, each item should be a "WeightedPodAffinityTerm" object.
        If provided as a dictionary, the keys can be any descriptive name and the values should be "WeightedPodAffinityTerm" objects.
        The items will be sorted lexicographically by the dictionary keys and the sorted values will be added to the pod spec.

        Each item should follow the `"WeightedPodAffinityTerm" specification
        <https://kubernetes.io/docs/reference/generated/kubernetes-api/v1.28/#weightedpodaffinityterm-v1-core>`__.
        """,
    )

    pod_affinity_required = Union(
        trait_types=[
            List(),
            Dict(),
        ],
        config=True,
        help="""
        List or dictionary of required pod affinities.

        Affinities describe where pods prefer or require to be scheduled, they
        may prefer or require a node to have a certain label or be in proximity
        / remoteness to another pod. To learn more visit
        https://kubernetes.io/docs/concepts/configuration/assign-pod-node/

        If provided as a list, each item should be a "PodAffinityTerm" object.
        If provided as a dictionary, the keys can be any descriptive name and the values should be "PodAffinityTerm" objects.
        The items will be sorted lexicographically by the dictionary keys and the sorted values will be added to the pod spec.

        Each item should follow the `"PodAffinityTerm" specification
        <https://kubernetes.io/docs/reference/generated/kubernetes-api/v1.28/#podaffinityterm-v1-core>`__.
        """,
    )

    pod_anti_affinity_preferred = Union(
        trait_types=[
            List(),
            Dict(),
        ],
        config=True,
        help="""
        List or dictionary of preferred pod anti-affinities.

        Affinities describe where pods prefer or require to be scheduled, they
        may prefer or require a node to have a certain label or be in proximity
        / remoteness to another pod. To learn more visit
        https://kubernetes.io/docs/concepts/configuration/assign-pod-node/

        If provided as a list, each item should be a "WeightedPodAffinityTerm" object.
        If provided as a dictionary, the keys can be any descriptive name and the values should be "WeightedPodAffinityTerm" objects.
        The items will be sorted lexicographically by the dictionary keys and the sorted values will be added to the pod spec.

        Each item should follow the `"WeightedPodAffinityTerm" specification
        <https://kubernetes.io/docs/reference/generated/kubernetes-api/v1.28/#weightedpodaffinityterm-v1-core>`__.
        """,
    )

    pod_anti_affinity_required = Union(
        trait_types=[
            List(),
            Dict(),
        ],
        config=True,
        help="""
        List or dictionary of required pod anti-affinities.

        Affinities describe where pods prefer or require to be scheduled, they
        may prefer or require a node to have a certain label or be in proximity
        / remoteness to another pod. To learn more visit
        https://kubernetes.io/docs/concepts/configuration/assign-pod-node/

        If provided as a list, each item should be a "PodAffinityTerm" object.
        If provided as a dictionary, the keys can be any descriptive name and the values should be "PodAffinityTerm" objects.
        The items will be sorted lexicographically by the dictionary keys and the sorted values will be added to the pod spec.

        Each item should follow the `"PodAffinityTerm" specification
        <https://kubernetes.io/docs/reference/generated/kubernetes-api/v1.28/#podaffinityterm-v1-core>`__.
        """,
    )

    extra_resource_guarantees = Dict(
        config=True,
        help="""
        The dictionary used to request arbitrary resources.
        Default is None and means no additional resources are requested.
        For example, to request 1 Nvidia GPUs::

            c.KubeSpawner.extra_resource_guarantees = {"nvidia.com/gpu": "1"}
        """,
    )

    extra_resource_limits = Dict(
        config=True,
        help="""
        The dictionary used to limit arbitrary resources.
        Default is None and means no additional resources are limited.
        For example, to add a limit of 3 Nvidia GPUs::

            c.KubeSpawner.extra_resource_limits = {"nvidia.com/gpu": "3"}
        """,
    )

    delete_stopped_pods = Bool(
        True,
        config=True,
        help="""
        Whether to delete pods that have stopped themselves.
        Set to False to leave stopped pods in the completed state,
        allowing for easier debugging of why they may have stopped.
        """,
    )

    additional_profile_form_template_paths = List(
        default=[],
        help="""
        Additional paths to search for jinja2 templates when rendering profile_form.

        These directories will be searched before the default `templates/` directory
        shipped with kubespawner with the default template.

        Any file named `form.html` in these directories will be used to render the
        profile options form.
        """,
        config=True,
    )

    profile_form_template = Unicode(
        "",
        config=True,
        help="""
        Literal Jinja2 template for constructing profile list shown to user.

        Used when `profile_list` is set.

        The contents of `profile_list` are passed in to the template.
        This should be used to construct the contents of a HTML form. When
        posted, this form is expected to have an item with name `profile` and
        the value the index of the profile in `profile_list`.

        When this traitlet is not set, the default template `form.html` from the
        directory `kubespawner/templates` is used. Admins can override this by
        setting the `additional_profile_form_template_paths` config to a directory
        with jinja2 templates, and any file named `form.html` in there will be used
        instead of the default.

        Using additional_profile_form_template_paths is recommended instead of
        this.
        """,
    )

    profile_list = Union(
        trait_types=[List(trait=Dict()), Callable()],
        config=True,
        help="""
        List of profiles to offer for selection by the user.

        Signature is: `List(Dict())`, where each item is a dictionary that has two keys:

        - `display_name`: the human readable display name (should be HTML safe)
        - `default`: (Optional Bool) True if this is the default selected option
        - `description`: Optional description of this profile displayed to the user.
        - `slug`: (Optional) the machine readable string to identify the
          profile (missing slugs are generated from display_name)
        - `kubespawner_override`: a dictionary with overrides to apply to the KubeSpawner
          settings. Each value can be either the final value to change or a callable that
          take the `KubeSpawner` instance as parameter and return the final value. This can
          be further overridden by 'profile_options'
          If the traitlet being overriden is a *dictionary*, the dictionary
          will be *recursively updated*, rather than overriden. If you want to
          remove a key, set its value to `None`
        - `profile_options`: A dictionary of sub-options that allow users to further customize the
          selected profile. By default, these are rendered as a dropdown with the label
          provided by `display_name`. Items should have a unique key representing the customization,
          and the value is a dictionary with the following keys:

          - `display_name`: Name used to identify this particular option
          - `unlisted_choice`: Object to specify if there should be a free-form field if the user
            selected "Other" as a choice:

            - `enabled`: Boolean, whether the free form input should be enabled
            - `display_name`: String, label for input field
            - `display_name_in_choices`: Optional, display name for the choice
              to specify an unlisted choice in the dropdown list of pre-defined
              choices. Defaults to "Other...".
            - `validation_regex`: Optional, regex that the free form input
              should match, eg. `^pangeo/.*$`.
            - `validation_message`: Optional, validation message for the regex.
              Should describe the required input format in a human-readable way.
            - `kubespawner_override`: a dictionary with overrides to apply to
              the KubeSpawner settings, where the string `{value}` will be
              substituted with what was filled in by the user if its found in
              string values anywhere in the dictionary. As an example, if the
              choice made is about an image tag for an image only to be used
              with JupyterLab, it could look like this:

              .. code-block:: python

                 {
                     "image_spec": "jupyter/datascience-notebook:{value}",
                     "default_url": "/lab",
                     "extra_labels: {
                        "user-specified-image-tag": "{value}",
                     },
                 }
          - `choices`: A dictionary containing list of choices for the user to choose from
            to set the value for this particular option. The key is an identifier for this
            choice, and the value is a dictionary with the following possible keys:

            - `display_name`: Human readable display name for this choice.
            - `default`: (optional Bool) True if this is the default selected choice
            - `kubespawner_override`: A dictionary with overrides to apply to the KubeSpawner
              settings, on top of whatever was applied with the `kubespawner_override` key
              for the profile itself. The key should be the name of the kubespawner setting,
              and value can be either the final value or a callable that returns the final
              value when called with the spawner instance as the only parameter. The callable
              may be async.
              If the traitlet being overriden is a *dictionary*, the dictionary
              will be *recursively updated*, rather than overriden. If you want to
              remove a key, set its value to `None`

        kubespawner setting overrides work in the following manner, with items further in the
        list *replacing* (not merging with) items earlier in the list:

        1. Settings directly set on KubeSpawner, via c.KubeSpawner.<traitlet_name>
        2. `kubespawner_override` in the profile the user has chosen
        3. `kubespawner_override` in the specific choices the user has made within the
           profile, applied linearly based on the ordering of the option in the profile
           definition configuration

        Example::

            c.KubeSpawner.profile_list = [
                {
                    'display_name': 'Demo - profile_list entry 1',
                    'description': 'Demo description for profile_list entry 1, and it should look good even though it is a bit lengthy.',
                    'slug': 'demo-1',
                    'default': True,
                    'profile_options': {
                        'image': {
                            'display_name': 'Image',
                            'choices': {
                                'base': {
                                    'display_name': 'jupyter/base-notebook:latest',
                                    'kubespawner_override': {
                                        'image': 'jupyter/base-notebook:latest'
                                    },
                                },
                                'minimal': {
                                    'display_name': 'jupyter/minimal-notebook:latest',
                                    'default': True,
                                    'kubespawner_override': {
                                        'image': 'jupyter/minimal-notebook:latest'
                                    },
                                },
                            },
                            'unlisted_choice': {
                                'enabled': True,
                                'display_name': 'Other image',
                                'display_name_in_choices': 'Enter image manually',
                                'validation_regex': '^jupyter/.+:.+$',
                                'validation_message': 'Must be an image matching ^jupyter/<name>:<tag>$',
                                'kubespawner_override': {'image': '{value}'},
                            },
                        },
                    },
                    'kubespawner_override': {
                        'default_url': '/lab',
                    },
                },
                {
                    'display_name': 'Demo - profile_list entry 2',
                    'slug': 'demo-2',
                    'kubespawner_override': {
                        'extra_resource_guarantees': {"nvidia.com/gpu": "1"},
                    },
                },
            ]

        Instead of a list of dictionaries, this could also be a callable that takes as one
        parameter the current spawner instance and returns a list of dictionaries. The
        callable will be called asynchronously if it returns a future, rather than
        a list. Note that the interface of the spawner class is not deemed stable
        across versions, so using this functionality might cause your JupyterHub
        or kubespawner upgrades to break.
        """,
    )

    priority_class_name = Unicode(
        config=True,
        help="""
        The priority class that the pods will use.

        See https://kubernetes.io/docs/concepts/configuration/pod-priority-preemption for
        more information on how pod priority works.
        """,
    )

    delete_grace_period = Integer(
        1,
        config=True,
        help="""
        Time in seconds for the pod to be in `terminating` state before is forcefully killed.

        Increase this if you need more time to execute a `preStop` lifecycle hook.

        See https://kubernetes.io/docs/concepts/workloads/pods/pod/#termination-of-pods for
        more information on how pod termination works.

        Defaults to `1`.
        """,
    )

    # deprecate redundant and inconsistent singleuser_ and user_ prefixes:
    _deprecated_traits_09 = [
        "singleuser_working_dir",
        "singleuser_service_account",
        "singleuser_extra_labels",
        "singleuser_extra_annotations",
        "singleuser_image_spec",
        "singleuser_image_pull_policy",
        "singleuser_image_pull_secrets",
        "singleuser_node_selector",
        "singleuser_uid",
        "singleuser_fs_gid",
        "singleuser_supplemental_gids",
        "singleuser_privileged",
        "singleuser_allow_privilege_escalation" "singleuser_lifecycle_hooks",
        "singleuser_extra_pod_config",
        "singleuser_init_containers",
        "singleuser_extra_container_config",
        "singleuser_extra_containers",
        "user_storage_class",
        "user_storage_pvc_ensure",
        "user_storage_capacity",
        "user_storage_extra_labels",
        "user_storage_access_modes",
    ]
    # other general deprecations:
    _deprecated_traits = {
        'image_spec': ('image', '0.10'),
    }
    # add the bulk deprecations from 0.9
    for _deprecated_name in _deprecated_traits_09:
        _new_name = _deprecated_name.split('_', 1)[1]
        _deprecated_traits[_deprecated_name] = (_new_name, '0.9')

    @validate('config')
    def _handle_deprecated_config(self, proposal):
        config = proposal.value
        if 'KubeSpawner' not in config:
            # nothing to check
            return config
        for _deprecated_name, (_new_name, version) in self._deprecated_traits.items():
            # for any `singleuser_name` deprecate in favor of `name`
            if _deprecated_name not in config.KubeSpawner:
                # nothing to do
                continue

            # remove deprecated value from config
            _deprecated_value = config.KubeSpawner.pop(_deprecated_name)
            self.log.warning(
                "KubeSpawner.%s is deprecated in %s. Use KubeSpawner.%s instead",
                _deprecated_name,
                version,
                _new_name,
            )
            if _new_name in config.KubeSpawner:
                # *both* config values found,
                # ignore deprecated config and warn about the collision
                _new_value = config.KubeSpawner[_new_name]
                # ignore deprecated config in favor of non-deprecated config
                self.log.warning(
                    "Ignoring deprecated config KubeSpawner.%s = %r "
                    " in favor of KubeSpawner.%s = %r",
                    _deprecated_name,
                    _deprecated_value,
                    _new_name,
                    _new_value,
                )
            else:
                # move deprecated config to its new home
                config.KubeSpawner[_new_name] = _deprecated_value

        return config

    # define properties for deprecated names
    # so we can propagate their values to the new traits.
    # most deprecations should be handled via config above,
    # but in case these are set at runtime, e.g. by subclasses
    # or hooks, hook this up.
    # The signature-order of these is funny
    # because the property methods are created with
    # functools.partial(f, name) so name is passed as the first arg
    # before self.

    def _get_deprecated(name, new_name, version, self):
        # warn about the deprecated name
        self.log.warning(
            "KubeSpawner.%s is deprecated in %s. Use KubeSpawner.%s",
            name,
            version,
            new_name,
        )
        return getattr(self, new_name)

    def _set_deprecated(name, new_name, version, self, value):
        # warn about the deprecated name
        self.log.warning(
            "KubeSpawner.%s is deprecated in %s. Use KubeSpawner.%s",
            name,
            version,
            new_name,
        )
        return setattr(self, new_name, value)

    for _deprecated_name, (_new_name, _version) in _deprecated_traits.items():
        exec(
            """{0} = property(
                partial(_get_deprecated, '{0}', '{1}', '{2}'),
                partial(_set_deprecated, '{0}', '{1}', '{2}'),
            )
            """.format(
                _deprecated_name,
                _new_name,
                _version,
            )
        )
    del _deprecated_name

    def _expand_user_properties(self, template, slug_scheme=None):
        # Make sure username and servername match the restrictions for DNS labels
        # Note: '-' is not in safe_chars, as it is being used as escape character
        if slug_scheme is None:
            slug_scheme = self.slug_scheme

        safe_chars = set(string.ascii_lowercase + string.digits)

        raw_servername = self.name or ''
        escaped_servername = escapism.escape(
            raw_servername, safe=safe_chars, escape_char='-'
        ).lower()

        # TODO: measure string template?
        # for object names, max is 255, so very unlikely to exceed
        # but labels are only 64, so adding a few fields together could easily exceed length limit
        # if the per-field limit is more than half the whole budget
        # for now, recommend {user_server} anywhere both username and servername are desired
        _slug_max_length = 48

        if raw_servername:
            safe_servername = safe_slug(raw_servername, max_length=_slug_max_length)
        else:
            safe_servername = ""

        username = raw_username = self.user.name
        safe_username = safe_slug(raw_username, max_length=_slug_max_length)

        # compute safe_user_server = {username}--{servername}
        if (
            # double-escape if safe names are too long after join
            len(safe_username) + len(safe_servername) + 2
            > _slug_max_length
        ):
            # need double-escape if there's a chance of collision
            safe_user_server = multi_slug(
                [username, raw_servername], max_length=_slug_max_length
            )
        else:
            if raw_servername:
                # choices:
                # - {safe_username}--{safe_servername}  # could get 2 hashes
                # - always {multi_slug}  # always a hash for named servers
                # - safe_slug({username}--{servername})  # lots of possible collisions to handle specially
                safe_user_server = f"{safe_username}--{safe_servername}"
            else:
                safe_user_server = safe_username

        hub_namespace = self._namespace_default()
        if hub_namespace == "default":
            hub_namespace = "user"

        escaped_username = escapism.escape(
            self.user.name, safe=safe_chars, escape_char='-'
        ).lower()

        if slug_scheme == "safe":
            username = safe_username
            servername = safe_servername
            user_server = safe_user_server
        elif slug_scheme == "escape":
            # backward-compatible 'escape' scheme is not safe
            username = escaped_username
            servername = escaped_servername
            if servername:
                user_server = f"{escaped_username}--{escaped_servername}"
            else:
                user_server = escaped_username
        else:
            raise ValueError(
                f"slug scheme must be 'safe' or 'escape', not '{slug_scheme}'"
            )

        ns = dict(
            # raw values, always consistent
            userid=self.user.id,
            unescaped_username=self.user.name,
            unescaped_servername=raw_servername,
            hubnamespace=hub_namespace,
            # scheme-dependent
            username=username,
            servername=servername,
            user_server=user_server,
            # safe values (new 'safe' scheme)
            safe_username=safe_username,
            safe_servername=safe_servername,
            safe_user_server=safe_user_server,
            # legacy values (old 'escape' scheme)
            escaped_username=escaped_username,
            escaped_servername=escaped_servername,
            escaped_user_server=f"{escaped_username}--{escaped_servername}",
        )
        # add some resolved values so they can be referred to.
        # these may not be defined yet (i.e. when computing the values themselves).
        for attr_name in ("pod_name", "pvc_name", "namespace"):
            ns[attr_name] = getattr(self, attr_name, f"{attr_name}_unavailable!")

        rendered = template.format(**ns)
        # strip trailing - delimiter in case of empty servername and old {username}--{servername} template
        # but only if trailing '-' is added by the template rendering,
        # and not in the template itself
        if not template.endswith("-"):
            rendered = rendered.rstrip("-")
        return rendered

    def _expand_env(self, env):
        # environment expansion requires special handling because the parent class
        # may have also modified it, e.g. by evaluating a callable
        expanded_env = {}
        for k, v in env.items():
            if isinstance(v, (list, dict, str)):
                expanded_env[k] = self._expand_all(v)
            # else do nothing- this will be merged with the parent env
            # by the caller so by omitting the key we keep the parent value
        return expanded_env

    def _expand_all(self, src):
        if isinstance(src, list):
            return [self._expand_all(i) for i in src]
        elif isinstance(src, dict):
            return {k: self._expand_all(v) for k, v in src.items()}
        elif isinstance(src, str):
            return self._expand_user_properties(src)
        else:
            return src

    def _sorted_dict_values(self, src):
        """
        Return a list of dict values sorted by keys if src is a dict, otherwise return src as-is.
        """
        if isinstance(src, dict):
            return [src[key] for key in sorted(src.keys())]
        else:
            return src

    def _build_common_labels(self, extra_labels):
        # Default set of labels, picked up from
        # https://github.com/helm/helm-www/blob/HEAD/content/en/docs/chart_best_practices/labels.md
        labels = {
            'hub.jupyter.org/username': safe_slug(
                self.user.name, is_valid=is_valid_label
            ),
        }
        labels.update(extra_labels)
        labels.update(self.common_labels)
        return labels

    def _build_pod_labels(self, extra_labels):
        labels = self._build_common_labels(extra_labels)
        labels.update(
            {
                'app.kubernetes.io/component': self.component_label,
                'component': self.component_label,
                'hub.jupyter.org/servername': safe_slug(
                    self.name, is_valid=is_valid_label
                ),
            }
        )
        return labels

    def _build_common_annotations(self, extra_annotations):
        # Annotations don't need to be escaped
        annotations = {'hub.jupyter.org/username': self.user.name}
        if self.name:
            annotations['hub.jupyter.org/servername'] = self.name
        annotations["hub.jupyter.org/kubespawner-version"] = __version__
        annotations["hub.jupyter.org/jupyterhub-version"] = jupyterhub.__version__

        annotations.update(extra_annotations)
        return annotations

    # specify default ssl alt names
    @default("ssl_alt_names")
    def _default_ssl_alt_names(self):
        return [
            f"DNS:{self.dns_name}",
            f"DNS:{self.pod_name}",
            f"DNS:{self.pod_name}.{self.namespace}",
            f"DNS:{self.pod_name}.{self.namespace}.svc",
        ]

    @default("ssl_alt_names_include_local")
    def _default_ssl_alt_names_include_local(self):
        return False

    get_pod_url = Callable(
        default_value=None,
        allow_none=True,
        config=True,
        help="""Callable to retrieve pod url

        Called with (spawner, pod)

        Must not be async
        """,
    )

    def _get_pod_url(self, pod):
        """Return the pod url

        Default: use pod.status.pod_ip (dns_name if ssl or services_enabled is enabled)
        """
        if self.get_pod_url:
            # custom get_pod_url hook
            return self.get_pod_url(self, pod)

        if getattr(self, "internal_ssl", False):
            proto = "https"
            hostname = self.dns_name
        elif getattr(self, "services_enabled", False):
            proto = "http"
            hostname = self.dns_name
        else:
            proto = "http"
            hostname = pod["status"]["podIP"]
            if isinstance(ipaddress.ip_address(hostname), ipaddress.IPv6Address):
                hostname = f"[{hostname}]"

        if self.pod_connect_ip:
            # pod_connect_ip is not a slug
            hostname = ".".join(
                [
                    self._expand_user_properties(s) if '{' in s else s
                    for s in self.pod_connect_ip.split(".")
                ]
            )

        return "{}://{}:{}".format(
            proto,
            hostname,
            self.port,
        )

    async def get_pod_manifest(self):
        """
        Make a pod manifest that will spawn current user's notebook pod.
        """
        if callable(self.uid):
            uid = await maybe_future(self.uid(self))
        else:
            uid = self.uid

        if callable(self.gid):
            gid = await maybe_future(self.gid(self))
        else:
            gid = self.gid

        if callable(self.fs_gid):
            fs_gid = await maybe_future(self.fs_gid(self))
        else:
            fs_gid = self.fs_gid

        if callable(self.supplemental_gids):
            supplemental_gids = await maybe_future(self.supplemental_gids(self))
        else:
            supplemental_gids = self.supplemental_gids

        if callable(self.container_security_context):
            csc = await maybe_future(self.container_security_context(self))
        else:
            csc = self.container_security_context

        if callable(self.pod_security_context):
            psc = await maybe_future(self.pod_security_context(self))
        else:
            psc = self.pod_security_context

        args = self.get_args()
        real_cmd = None
        if self.cmd:
            real_cmd = self.cmd + args
        elif args:
            self.log.warning(
                f"Ignoring arguments when using implicit command from image: {args}."
                " Set KubeSpawner.cmd explicitly to support passing cli arguments."
            )

        labels = self._build_pod_labels(self._expand_all(self.extra_labels))
        annotations = self._build_common_annotations(
            self._expand_all(self.extra_annotations)
        )

        return make_pod(
            name=self.pod_name,
            cmd=real_cmd,
            port=self.port,
            image=self.image,
            image_pull_policy=self.image_pull_policy,
            image_pull_secrets=self.image_pull_secrets,
            node_selector=self.node_selector,
            uid=uid,
            gid=gid,
            fs_gid=fs_gid,
            supplemental_gids=supplemental_gids,
            privileged=self.privileged,
            allow_privilege_escalation=self.allow_privilege_escalation,
            container_security_context=csc,
            pod_security_context=psc,
            env=self.get_env(),  # Expansion is handled by get_env
            volumes=self._expand_all(self._sorted_dict_values(self.volumes)),
            volume_mounts=self._expand_all(
                self._sorted_dict_values(self.volume_mounts)
            ),
            working_dir=self.working_dir,
            labels=labels,
            annotations=annotations,
            cpu_limit=self.cpu_limit,
            cpu_guarantee=self.cpu_guarantee,
            mem_limit=self.mem_limit,
            mem_guarantee=self.mem_guarantee,
            extra_resource_limits=self.extra_resource_limits,
            extra_resource_guarantees=self.extra_resource_guarantees,
            lifecycle_hooks=self.lifecycle_hooks,
            init_containers=self._expand_all(
                self._sorted_dict_values(self.init_containers)
            ),
            service_account=self._expand_all(self.service_account),
            automount_service_account_token=self.automount_service_account_token,
            extra_container_config=self.extra_container_config,
            extra_pod_config=self._expand_all(self.extra_pod_config),
            extra_containers=self._expand_all(
                self._sorted_dict_values(self.extra_containers)
            ),
            scheduler_name=self.scheduler_name,
            tolerations=self._sorted_dict_values(self.tolerations),
            node_affinity_preferred=self._sorted_dict_values(
                self.node_affinity_preferred
            ),
            node_affinity_required=self._sorted_dict_values(
                self.node_affinity_required
            ),
            pod_affinity_preferred=self._sorted_dict_values(
                self.pod_affinity_preferred
            ),
            pod_affinity_required=self._sorted_dict_values(self.pod_affinity_required),
            pod_anti_affinity_preferred=self._sorted_dict_values(
                self.pod_anti_affinity_preferred
            ),
            pod_anti_affinity_required=self._sorted_dict_values(
                self.pod_anti_affinity_required
            ),
            priority_class_name=self.priority_class_name,
            ssl_secret_name=self.secret_name if self.internal_ssl else None,
            ssl_secret_mount_path=self.secret_mount_path,
            logger=self.log,
        )

    def get_secret_manifest(self, owner_reference):
        """
        Make a secret manifest that contains the ssl certificates.
        """

        labels = self._build_common_labels(self._expand_all(self.extra_labels))
        annotations = self._build_common_annotations(
            self._expand_all(self.extra_annotations)
        )

        return make_secret(
            name=self.secret_name,
            username=self.user.name,
            cert_paths=self.cert_paths,
            hub_ca=self.internal_trust_bundles['hub-ca'],
            owner_references=[owner_reference],
            labels=labels,
            annotations=annotations,
        )

    def get_service_manifest(self, owner_reference):
        """
        Make a service manifest for dns.
        """

        labels = self._build_common_labels(self._expand_all(self.extra_labels))
        annotations = self._build_common_annotations(
            self._expand_all(self.extra_annotations)
        )
        selector = self._build_pod_labels(self._expand_all(self.extra_labels))

        # TODO: validate that the service name
        return make_service(
            name=self.pod_name,
            port=self.port,
            selector=selector,
            owner_references=[owner_reference],
            labels=labels,
            annotations=annotations,
        )

    def get_pvc_manifest(self):
        """
        Make a pvc manifest that will spawn current user's pvc.
        """
        labels = self._build_common_labels(self._expand_all(self.storage_extra_labels))
        labels.update(
            {
                # The component label has been set to singleuser-storage, but should
                # probably have been set to singleuser-server (self.component_label)
                # as that ties it to the user pods kubespawner creates. Due to that,
                # the newly introduced label app.kubernetes.io/component gets
                # singleuser-server (self.component_label) as a value instead.
                'app.kubernetes.io/component': self.component_label,
                'component': 'singleuser-storage',
            }
        )

        annotations = self._build_common_annotations(
            self._expand_all(self.storage_extra_annotations)
        )

        storage_selector = self._expand_all(self.storage_selector)

        return make_pvc(
            name=self.pvc_name,
            storage_class=self.storage_class,
            access_modes=self.storage_access_modes,
            selector=storage_selector,
            storage=self.storage_capacity,
            labels=labels,
            annotations=annotations,
        )

    def is_pod_running(self, pod):
        """
        Check if the given pod is running

        pod must be a dictionary representing a Pod kubernetes API object.
        """
        # FIXME: Validate if this is really the best way
        is_running = (
            pod is not None
            and pod["status"]["phase"] == 'Running'
            and pod["status"]["podIP"] is not None
            and "deletionTimestamp" not in pod["metadata"]
            and all([cs["ready"] for cs in pod["status"]["containerStatuses"]])
        )
        return is_running

    def pod_has_uid(self, pod):
        """
        Check if the given pod exists and has a UID

        pod must be a dictionary representing a Pod kubernetes API object.
        """

        return bool(
            pod and pod.get("metadata") and pod["metadata"].get("uid") is not None
        )

    def get_state(self):
        """
        Save state required to reinstate this user's pod from scratch

        `pod_name` is saved as `pod_template` can change between hub restarts,
        and we do not want to lose track of the old pods when that happens.

        We also save the namespace and DNS name for use cases where the namespace is
        calculated dynamically, or it changes between restarts.

        `pvc_name` is also saved, to prevent data loss if template changes across restarts.
        """
        state = super().get_state()
        state["kubespawner_version"] = __version__
        # pod_name, dns_name should only be persisted if our pod is running
        # but we don't have a sync check for that
        # is that true for namespace as well? (namespace affects pvc)
        state['pod_name'] = self.pod_name
        state['namespace'] = self.namespace
        state['dns_name'] = self.dns_name

        # persist pvc name only if it's established that it exists
        # ignore 'remember_pvc_name' config here so the info is available
        # so future calls to load_state can decide whether to use it or not
        if self._pvc_exists:
            state['pvc_name'] = self.pvc_name
        return state

    def get_env(self):
        """Return the environment dict to use for the Spawner.

        See also: jupyterhub.Spawner.get_env
        """

        env = super().get_env()
        # deprecate image
        env['JUPYTER_IMAGE_SPEC'] = self.image
        env['JUPYTER_IMAGE'] = self.image

        # Explicitly expand *and* set all the admin specified variables only.
        # This allows JSON-like strings set by JupyterHub itself to not be
        # expanded. https://github.com/jupyterhub/kubespawner/issues/743
        env.update(self._expand_env(self.environment))

        return env

    # remember version of kubespawner that state was loaded from
    _state_kubespawner_version = None

    def load_state(self, state):
        """
        Load state from storage required to reinstate this user's pod

        Since this runs after `__init__`, this will override the generated `pod_name`
        if there's one we have saved in state. These are the same in most cases,
        but if the `pod_template` has changed in between restarts, it will no longer
        be the case. This allows us to continue serving from the old pods with
        the old names.

        For a similar reason, we also save the namespace, dns name, pvc name.
        Anything where changing a template may break something after Hub restart
        should be persisted here.
        """
        if 'pod_name' in state:
            self.pod_name = state['pod_name']

        if 'namespace' in state:
            self.namespace = state['namespace']

        if 'dns_name' in state:
            self.dns_name = state['dns_name']

        if 'pvc_name' in state and self.remember_pvc_name:
            self.pvc_name = state['pvc_name']
            # indicate that we've already checked that self.pvc_name is correct
            # and we don't need to check for legacy names anymore
            self._pvc_exists = True

        if 'kubespawner_version' in state:
            self._state_kubespawner_version = state["kubespawner_version"]
        elif state:
            self.log.warning(
                f"Loading state for {self.user.name}/{self.name} from unknown prior version of kubespawner (likely 6.x), will attempt to upgrade."
            )
            # if there was any state to load, we assume 'unknown' version
            # (most likely 6.x, prior to 'safe' slug scheme)
            self._state_kubespawner_version = "unknown"
        else:
            # None means no state loaded (i.e. fresh launch)
            self._state_kubespawner_version = None

    def clear_state(self):
        """Reset state for a stopped server

        This should reset all state values to new values,
        except those that should persist across Spawner restarts (e.g. pvc_name)
        """
        super().clear_state()
        # this should be the same initialization as __init__ / trait defaults
        # this allows changing config to take effect after a server restart
        self.pod_name = self._expand_user_properties(self.pod_name_template)
        self.dns_name = self.dns_name_template.format(
            namespace=self.namespace, name=self.pod_name
        )
        # reset namespace as well?

    async def poll(self):
        """
        Check if the pod is still running.

        Uses the same interface as subprocess.Popen.poll(): if the pod is
        still running, returns None.  If the pod has exited, return the
        exit code if we can determine it, or 1 if it has exited but we
        don't know how.  These are the return values JupyterHub expects.

        Note that a clean exit will have an exit code of zero, so it is
        necessary to check that the returned value is None, rather than
        just Falsy, to determine that the pod is still running.
        """
        await self._start_watching_pods()

        ref_key = f"{self.namespace}/{self.pod_name}"
        pod = self.pod_reflector.pods.get(ref_key, None)
        if pod is not None:
            if pod["status"]["phase"] == 'Pending':
                return None
            ctr_stat = pod["status"].get("containerStatuses")
            if ctr_stat is None:  # No status, no container (we hope)
                # This seems to happen when a pod is idle-culled.
                return 1
            for c in ctr_stat:
                # return exit code if notebook container has terminated
                if c["name"] == 'notebook':
                    if "terminated" in c["state"]:
                        # call self.stop to delete the pod
                        if self.delete_stopped_pods:
                            await self.stop(now=True)
                        return c["state"]["terminated"]["exitCode"]
                    break

            # pod running. Check and update server url if it changed!
            # only do this if fully running, not just starting up
            # and there's a stored url in self.server to check against
            if self.is_pod_running(pod) and self.server:

                def _normalize_url(url):
                    """Normalize  url to be comparable

                    - parse with urlparse
                    - Ensures port is always defined
                    """
                    url = urlparse(url)
                    if url.port is None:
                        if url.scheme.lower() == "https":
                            url = url._replace(netloc=f"{url.hostname}:443")
                        elif url.scheme.lower() == "http":
                            url = url._replace(netloc=f"{url.hostname}:80")
                    return url

                pod_url = _normalize_url(self._get_pod_url(pod))
                server_url = _normalize_url(self.server.url)
                # netloc: only compare hostname:port, ignore path
                if server_url.netloc != pod_url.netloc:
                    self.log.warning(
                        f"Pod {ref_key} url changed! {server_url.netloc} -> {pod_url.netloc}"
                    )
                    self.server.ip = pod_url.hostname
                    self.server.port = pod_url.port
                    self.db.commit()

            # None means pod is running or starting up
            return None
        # pod doesn't exist or has been deleted
        return 1

    @property
    def events(self):
        """Filter event-reflector to just this pods events

        Returns list of all events that match our pod_name
        since our ._last_event (if defined).
        ._last_event is set at the beginning of .start().
        """
        if not self.event_reflector:
            return []

        events = []
        for event in self.event_reflector.events:
            if event["involvedObject"]["name"] != self.pod_name:
                # only consider events for my pod name
                continue

            if self._last_event and event["metadata"]["uid"] == self._last_event:
                # saw last_event marker, ignore any previous events
                # and only consider future events
                # only include events *after* our _last_event marker
                events = []
            else:
                events.append(event)
        return events

    async def progress(self):
        """
        This function is reporting back the progress of spawning a pod until
        self._start_future has fired.

        This is working with events parsed by the python kubernetes client,
        and here is the specification of events that is relevant to understand:
        ref: https://kubernetes.io/docs/reference/generated/kubernetes-api/v1.28/#event-v1-core
        """

        if not self.events_enabled:
            return

        await self._start_watching_events()

        self.log.debug('progress generator: %s', self.pod_name)
        start_future = self._start_future
        progress = 0
        next_event = 0

        break_while_loop = False
        while True:
            # This logic avoids a race condition. self._start() will be invoked by
            # self.start() and almost directly set self._start_future. But,
            # progress() will be invoked via self.start(), so what happen first?
            # Due to this, the logic below is to avoid making an assumption that
            # self._start_future was set before this function was called.
            if start_future is None and self._start_future:
                start_future = self._start_future

            # Ensure we capture all events by inspecting events a final time
            # after the start_future signal has fired, we could have been in
            # .sleep() and missed something.
            if start_future and start_future.done():
                break_while_loop = True

            events = self.events
            len_events = len(events)
            if next_event < len_events:
                for i in range(next_event, len_events):
                    event = events[i]
                    # move the progress bar.
                    # Since we don't know how many events we will get,
                    # asymptotically approach 90% completion with each event.
                    # each event gets 33% closer to 90%:
                    # 30 50 63 72 78 82 84 86 87 88 88 89
                    progress += (90 - progress) / 3

                    yield {
                        'progress': int(progress),
                        'raw_event': event,
                        'message': "%s [%s] %s"
                        % (
                            event["lastTimestamp"] or event["eventTime"],
                            event["type"],
                            event["message"],
                        ),
                    }
                next_event = len_events

            if break_while_loop:
                break
            await asyncio.sleep(1)

    async def _start_reflector(
        self,
        kind: str,
        reflector_class: Type[ResourceReflector],
        replace: bool = False,
        **kwargs,
    ):
        """Start a shared reflector on the KubeSpawner class

        kind: used to generate key to store reflector shared instance (e.g. 'pod' or 'events')
        reflector_class: Reflector class to be instantiated
        kwargs: extra keyword-args to be relayed to ReflectorClass

        If replace=False and the pod reflector is already running,
        do nothing.

        If replace=True, a running pod reflector will be stopped
        and a new one started (for recovering from possible errors).
        """

        key = self._get_reflector_key(kind)
        previous_reflector = self.__class__.reflectors.get(key, None)

        if previous_reflector and not replace:
            # fast path
            if not previous_reflector.first_load_future.done():
                # make sure it's loaded, so subsequent calls to start_reflector
                # don't finish before the first
                await previous_reflector.first_load_future
            return previous_reflector

        if self.enable_user_namespaces:
            # Create one reflector for all namespaces.
            # This requires binding ServiceAccount to ClusterRole.

            def on_reflector_failure():
                # If reflector cannot be started, halt the JH application.
                self.log.critical(
                    "Reflector with key %r failed, halting Hub.",
                    key,
                )
                sys.exit(1)

            async def catch_reflector_start(func):
                try:
                    await func
                except Exception:
                    self.log.exception(f"Reflector with key {key} failed to start.")
                    sys.exit(1)

        else:
            # Create a dedicated reflector for each namespace.
            # This allows JH to run pods in multiple namespaces without binding ServiceAccount to ClusterRole.

            on_reflector_failure = None

            async def catch_reflector_start(func):
                # If reflector cannot be started (e.g. insufficient access rights, namespace cannot be found),
                # just raise an exception instead halting the entire JH application.
                try:
                    await func
                except Exception:
                    self.log.exception(f"Reflector with key {key} failed to start.")
                    raise

        self.__class__.reflectors[key] = current_reflector = reflector_class(
            parent=self,
            namespace=self.namespace,
            on_failure=on_reflector_failure,
            **kwargs,
        )
        await catch_reflector_start(current_reflector.start())

        if previous_reflector:
            # we replaced the reflector, stop the old one
            asyncio.ensure_future(previous_reflector.stop())

        # wait for first load
        await current_reflector.first_load_future

        # return the current reflector
        return current_reflector

    async def _start_watching_events(self, replace=False):
        """Start the events reflector

        If replace=False and the event reflector is already running,
        do nothing.

        If replace=True, a running pod reflector will be stopped
        and a new one started (for recovering from possible errors).
        """
        return await self._start_reflector(
            kind="events",
            reflector_class=EventReflector,
            fields={"involvedObject.kind": "Pod"},
            omit_namespace=self.enable_user_namespaces,
            replace=replace,
        )

    async def _start_watching_pods(self, replace=False):
        """Start the pods reflector

        If replace=False and the pod reflector is already running,
        do nothing.

        If replace=True, a running pod reflector will be stopped
        and a new one started (for recovering from possible errors).
        """
        return await self._start_reflector(
            kind="pods",
            reflector_class=PodReflector,
            # NOTE: We monitor resources with the old component label instead of
            #       the modern app.kubernetes.io/component label. A change here
            #       is only non-breaking if we can assume the running resources
            #       monitored can be detected by either old or new labels.
            #
            #       The modern labels were added to resources created by
            #       KubeSpawner 7 first adopted in z2jh 4.0.
            #
            #       Related to https://github.com/jupyterhub/kubespawner/issues/834
            #
            labels={"component": self.component_label},
            omit_namespace=self.enable_user_namespaces,
            replace=replace,
        )

    @classmethod
    async def _stop_all_reflectors(cls):
        """Stop reflectors for all instances, a function used when running tests."""
        tasks = []
        for key in list(cls.reflectors.keys()):
            reflector = cls.reflectors.pop(key)
            tasks.append(reflector.stop())

        # make sure all tasks are Futures so we can cancel them later
        # in case of error
        futures = [asyncio.ensure_future(task) for task in tasks]
        try:
            await asyncio.gather(*futures)
        except Exception:
            # cancel any unfinished tasks before re-raising
            # because gather doesn't cancel unfinished tasks.
            # TaskGroup would do this cancel for us, but requires Python 3.11
            for future in futures:
                if not future.done():
                    future.cancel()
            raise

    def start(self):
        """Thin wrapper around self._start

        so we can hold onto a reference for the Future
        start returns, which we can use to terminate
        .progress()
        """
        self._start_future = asyncio.ensure_future(self._start())
        return self._start_future

    _last_event = None

    async def _make_create_pod_request(self, pod, request_timeout):
        """
        Make an HTTP request to create the given pod

        Designed to be used with exponential_backoff, so returns
        True / False on success / failure
        """
        try:
            self.log.info(
                f"Attempting to create pod {pod.metadata.name}, with timeout {request_timeout}"
            )
            await asyncio.wait_for(
                self.api.create_namespaced_pod(
                    self.namespace,
                    pod,
                ),
                request_timeout,
            )
            return True
        except asyncio.TimeoutError:
            # Just try again
            return False
        except ApiException as e:
            pod_name = pod.metadata.name
            if e.status != 409:
                # We only want to handle 409 conflict errors
                self.log.exception("Failed for %s", pod.to_str())
                raise
            self.log.info(f'Found existing pod {pod_name}, attempting to kill')
            # TODO: this should show up in events
            await self.stop(True)

            self.log.info(
                f'Killed pod {pod_name}, will try starting singleuser pod again'
            )
            # We tell exponential_backoff to retry
            return False

    async def _make_create_pvc_request(self, pvc, request_timeout):
        # Try and create the pvc. If it succeeds we are good. If
        # returns a 409 indicating it already exists we are good. If
        # it returns a 403, indicating potential quota issue we need
        # to see if pvc already exists before we decide to raise the
        # error for quota being exceeded. This is because quota is
        # checked before determining if the PVC needed to be
        # created.

        pvc_name = pvc.metadata.name
        try:
            self.log.info(
                f"Attempting to create pvc {pvc.metadata.name}, with timeout {request_timeout}"
            )
            await asyncio.wait_for(
                self.api.create_namespaced_persistent_volume_claim(
                    namespace=self.namespace,
                    body=pvc,
                ),
                request_timeout,
            )
            return True
        except asyncio.TimeoutError:
            # Just try again
            return False
        except ApiException as e:
            if e.status == 409:
                self.log.info(
                    "PVC " + pvc_name + " already exists, so did not create new pvc."
                )
                return True
            elif e.status == 403:
                t, v, tb = sys.exc_info()

                try:
                    await self.api.read_namespaced_persistent_volume_claim(
                        name=pvc_name,
                        namespace=self.namespace,
                    )
                except ApiException:
                    raise v.with_traceback(tb)

                self.log.info(
                    "PVC "
                    + self.pvc_name
                    + " already exists, possibly have reached quota though."
                )
                return True
            else:
                raise

    async def _ensure_not_exists(self, kind, name):
        """Ensure a resource does not exist

        Request deletion and wait for it to be gone

        Designed to be used with exponential_backoff, so returns
        True when the resource no longer exists, False otherwise
        """
        delete = getattr(self.api, f"delete_namespaced_{kind}")
        read = getattr(self.api, f"read_namespaced_{kind}")

        # first, attempt to delete the resource
        try:
            self.log.info(f"Deleting {kind}/{name}")
            await asyncio.wait_for(
                delete(namespace=self.namespace, name=name),
                self.k8s_api_request_timeout,
            )
        except asyncio.TimeoutError:
            # Just try again
            return False
        except ApiException as e:
            if e.status == 404:
                self.log.info(f"{kind}/{name} is gone")
                # no such resource, delete successful
                return True
            self.log.exception("Error deleting {kind}/{name}: {e}")
            return False

        try:
            self.log.info(f"Checking for {kind}/{name}")
            await asyncio.wait_for(
                read(namespace=self.namespace, name=name), self.k8s_api_request_timeout
            )
        except asyncio.TimeoutError:
            # Just try again
            return False
        except ApiException as e:
            if e.status == 404:
                self.log.info(f"{kind}/{name} is gone")
                return True
            self.log.exception("Error reading {kind}/{name}: {e}")
            return False
        # if we got here, resource still exists, try again
        return False

    async def _make_create_resource_request(self, kind, manifest):
        """Make an HTTP request to create the given resource

        Designed to be used with exponential_backoff, so returns
        True / False on success / failure
        """
        create = getattr(self.api, f"create_namespaced_{kind}")
        self.log.info(f"Attempting to create {kind} {manifest.metadata.name}")
        try:
            await asyncio.wait_for(
                create(self.namespace, manifest), self.k8s_api_request_timeout
            )
        except asyncio.TimeoutError:
            # Just try again
            return False
        except ApiException as e:
            name = manifest.metadata.name
            if e.status == 409:
                self.log.info(f'Found existing {kind} {name}')
                return True
            # We only want to handle 409 conflict errors
            self.log.exception("Failed to create %s", manifest.to_str())
            raise
        else:
            return True

    async def _check_pvc_exists(self, pvc_name, namespace):
        """Return True/False if a pvc exists"""
        try:
            await exponential_backoff(
                partial(
                    self.api.read_namespaced_persistent_volume_claim,
                    name=pvc_name,
                    namespace=self.namespace,
                ),
                f"Could not check if PVC {pvc_name} exists",
                timeout=self.k8s_api_request_retry_timeout,
            )
        except ApiException as e:
            if e.status == 404:
                return False
            else:
                raise
        return True

    async def _start(self):
        """Start the user's pod"""

        # load user options (including profile)
        await self.load_user_options()

        # If we have user_namespaces enabled, create the namespace.
        #  It's fine if it already exists.
        if self.enable_user_namespaces:
            await self._ensure_namespace()

        # namespace can be changed via kubespawner_override, start watching pods only after
        # load_user_options() is called
        start_tasks = [self._start_watching_pods()]
        if self.events_enabled:
            start_tasks.append(self._start_watching_events())
        # create Futures for coroutines so we can cancel them
        # in case of an error
        start_futures = [asyncio.ensure_future(task) for task in start_tasks]
        try:
            await asyncio.gather(*start_futures)
        except Exception:
            # cancel any unfinished tasks before re-raising
            # because gather doesn't cancel unfinished tasks.
            # TaskGroup would do this cancel for us, but requires Python 3.11
            for future in start_futures:
                if not future.done():
                    future.cancel()
            raise

        # record latest event so we don't include old
        # events from previous pods in self.events
        # track by order and name instead of uid
        # so we get events like deletion of a previously stale
        # pod if it's part of this spawn process
        events = self.events
        if events:
            self._last_event = events[-1]["metadata"]["uid"]

        if self.storage_pvc_ensure:
            if (
                self.handle_legacy_names
                and not self._pvc_exists
                and self._state_kubespawner_version == "unknown"
            ):
                # pvc name wasn't reliably persisted before kubespawner 7,
                # so if the name changed check if a pvc with the legacy name exists and use it.
                # This will be persisted in state on next launch in the future,
                # so the comparison below will be False for launches after the first.
                # this check will only work if pvc_name_template itself has not changed across the upgrade.
                legacy_pvc_name = self._expand_user_properties(
                    self.pvc_name_template, slug_scheme="escape"
                )
                if legacy_pvc_name != self.pvc_name:
                    self.log.debug(
                        f"Checking for legacy-named pvc {legacy_pvc_name} for {self.user.name}"
                    )
                    if await self._check_pvc_exists(self.pvc_name, self.namespace):
                        # if current name exists: use it
                        self._pvc_exists = True
                    else:
                        # current name doesn't exist, check if legacy name exists
                        if await self._check_pvc_exists(
                            legacy_pvc_name, self.namespace
                        ):
                            # legacy name exists, use it to avoid data loss
                            self.log.warning(
                                f"Using legacy pvc {legacy_pvc_name} for {self.user.name}"
                            )
                            self.pvc_name = legacy_pvc_name
                            self._pvc_exists = True

            pvc = self.get_pvc_manifest()
            # If there's a timeout, just let it propagate
            await exponential_backoff(
                partial(
                    self._make_create_pvc_request, pvc, self.k8s_api_request_timeout
                ),
                f'Could not create PVC {self.pvc_name}',
                # Each req should be given k8s_api_request_timeout seconds.
                timeout=self.k8s_api_request_retry_timeout,
            )
            # indicate that pvc name is known and should be persisted
            self._pvc_exists = True

        # If we run into a 409 Conflict error, it means a pod with the
        # same name already exists. We stop it, wait for it to stop, and
        # try again. We try 4 times, and if it still fails we give up.
        pod = await self.get_pod_manifest()
        if self.modify_pod_hook:
            self.log.info('Pod is being modified via modify_pod_hook')
            pod = await maybe_future(self.modify_pod_hook(self, pod))

        ref_key = f"{self.namespace}/{self.pod_name}"
        # If there's a timeout, just let it propagate
        await exponential_backoff(
            partial(self._make_create_pod_request, pod, self.k8s_api_request_timeout),
            f'Could not create pod {ref_key}',
            timeout=self.k8s_api_request_retry_timeout,
        )

        if self.internal_ssl or self.services_enabled or self.after_pod_created_hook:
            try:
                # wait for pod to have uid,
                # required for creating owner reference
                await exponential_backoff(
                    lambda: self.pod_has_uid(
                        self.pod_reflector.pods.get(ref_key, None)
                    ),
                    f"pod/{ref_key} does not have a uid!",
                )

                pod = self.pod_reflector.pods[ref_key]
                owner_reference = make_owner_reference(
                    self.pod_name, pod["metadata"]["uid"]
                )

                if self.internal_ssl:
                    # internal ssl, create secret object
                    secret_manifest = self.get_secret_manifest(owner_reference)
                    await exponential_backoff(
                        partial(
                            self._ensure_not_exists,
                            "secret",
                            secret_manifest.metadata.name,
                        ),
                        f"Failed to delete secret {secret_manifest.metadata.name}",
                    )
                    await exponential_backoff(
                        partial(
                            self._make_create_resource_request,
                            "secret",
                            secret_manifest,
                        ),
                        f"Failed to create secret {secret_manifest.metadata.name}",
                    )

                if self.internal_ssl or self.services_enabled:
                    service_manifest = self.get_service_manifest(owner_reference)
                    await exponential_backoff(
                        partial(
                            self._ensure_not_exists,
                            "service",
                            service_manifest.metadata.name,
                        ),
                        f"Failed to delete service {service_manifest.metadata.name}",
                    )
                    await exponential_backoff(
                        partial(
                            self._make_create_resource_request,
                            "service",
                            service_manifest,
                        ),
                        f"Failed to create service {service_manifest.metadata.name}",
                    )

                if self.after_pod_created_hook:
                    self.log.info('Executing after_pod_created_hook')
                    await maybe_future(self.after_pod_created_hook(self, pod))
            except Exception:
                # cleanup on failure and re-raise
                await self.stop(True)
                raise

        # we need a timeout here even though start itself has a timeout
        # in order for this coroutine to finish at some point.
        # using the same start_timeout here
        # essentially ensures that this timeout should never propagate up
        # because the handler will have stopped waiting after
        # start_timeout, starting from a slightly earlier point.
        try:
            await exponential_backoff(
                lambda: self.is_pod_running(self.pod_reflector.pods.get(ref_key, None)),
                f'pod {ref_key} did not start in {self.start_timeout} seconds!',
                timeout=self.start_timeout,
            )
        except TimeoutError:
            if ref_key not in self.pod_reflector.pods:
                # if pod never showed up at all,
                # restart the pod reflector which may have become disconnected.
                self.log.error(
                    "Pod %s never showed up in reflector, restarting pod reflector",
                    ref_key,
                )
                self.log.error("Pods: %s", sorted(self.pod_reflector.pods.keys()))
                asyncio.ensure_future(self._start_watching_pods(replace=True))
            raise

        pod = self.pod_reflector.pods[ref_key]
        self.pod_id = pod["metadata"]["uid"]
        if self.event_reflector:
            self.log.debug(
                'pod %s events before launch: %s',
                ref_key,
                "\n".join(
                    [
                        "%s [%s] %s"
                        % (
                            event["lastTimestamp"] or event["eventTime"],
                            event["type"],
                            event["message"],
                        )
                        for event in self.events
                    ]
                ),
            )

        return self._get_pod_url(pod)

    async def _make_delete_pod_request(
        self, pod_name, delete_options, grace_seconds, request_timeout
    ):
        """
        Make an HTTP request to delete the given pod

        Designed to be used with exponential_backoff, so returns
        True / False on success / failure
        """
        ref_key = f"{self.namespace}/{pod_name}"
        self.log.info("Deleting pod %s", ref_key)
        try:
            await asyncio.wait_for(
                self.api.delete_namespaced_pod(
                    name=pod_name,
                    namespace=self.namespace,
                    body=delete_options,
                    grace_period_seconds=grace_seconds,
                ),
                request_timeout,
            )
            return True
        except asyncio.TimeoutError:
            return False
        except ApiException as e:
            if e.status == 404:
                self.log.warning(
                    "No pod %s to delete. Assuming already deleted.",
                    ref_key,
                )
                # If there isn't already a pod, that's ok too!
                return True
            else:
                raise

    async def _make_delete_pvc_request(self, pvc_name, request_timeout):
        """
        Make an HTTP request to delete the given PVC

        Designed to be used with exponential_backoff, so returns
        True / False on success / failure
        """
        self.log.info("Deleting pvc %s", pvc_name)
        try:
            await asyncio.wait_for(
                self.api.delete_namespaced_persistent_volume_claim(
                    name=pvc_name,
                    namespace=self.namespace,
                ),
                request_timeout,
            )
            return True
        except asyncio.TimeoutError:
            return False
        except ApiException as e:
            if e.status == 404:
                self.log.warning(
                    "No pvc %s to delete. Assuming already deleted.",
                    pvc_name,
                )
                # If there isn't a PVC to delete, that's ok too!
                return True
            else:
                raise

    async def stop(self, now=False):
        await self._start_watching_pods()

        delete_options = client.V1DeleteOptions()

        if now:
            grace_seconds = 0
        else:
            grace_seconds = self.delete_grace_period

        delete_options.grace_period_seconds = grace_seconds

        ref_key = f"{self.namespace}/{self.pod_name}"
        await exponential_backoff(
            partial(
                self._make_delete_pod_request,
                self.pod_name,
                delete_options,
                grace_seconds,
                self.k8s_api_request_timeout,
            ),
            f'Could not delete pod {ref_key}',
            timeout=self.k8s_api_request_retry_timeout,
        )

        try:
            await exponential_backoff(
                lambda: self.pod_reflector.pods.get(ref_key, None) is None,
                'pod %s did not disappear in %s seconds!'
                % (ref_key, self.start_timeout),
                timeout=self.start_timeout,
            )
        except TimeoutError:
            self.log.error(
                "Pod %s did not disappear, restarting pod reflector", ref_key
            )
            asyncio.ensure_future(self._start_watching_pods(replace=True))
            raise

    @default('env_keep')
    def _env_keep_default(self):
        return []

    def _render_options_form(self, profile_list):
        """
        Renders a KubeSpawner specific jinja2 template, passing `profile_list` as a variable.

        The template rendered is either:
        - `profile_form_template` if configured
        - a "form.html" file if found in `additional_profile_form_template_paths`
        - a "form.html" file bundled with kubespawner

        Note that the return value can either be plain HTML or a jinja2 template
        that JupyterHub in turn will render with variables like `spawner`,
        `for_user`, `user`, `auth_state`, `error_message`.

        Reference
            https://github.com/jupyterhub/jupyterhub/blob/4.0.2/jupyterhub/handlers/pages.py#L94-L106
            https://github.com/jupyterhub/jupyterhub/blob/4.0.2/jupyterhub/handlers/base.py#L1272-L1308
        """
        profile_list = self._get_initialized_profile_list(profile_list)

        loader = ChoiceLoader(
            [
                FileSystemLoader(self.additional_profile_form_template_paths),
                PackageLoader("kubespawner", "templates"),
            ]
        )

        env = Environment(loader=loader)

        # jinja2's tojson sorts keys in dicts by default. This was useful
        # in the time when python's dicts were not ordered. However, now that
        # dicts are ordered in python, this screws it up. Since profiles are
        # dicts, ordering *does* matter - they should be displayed to the user
        # in the order that the admin sets them. This allows template writers
        # to use `|tojson` on the profile_list (to be read by JS)
        # without worrying about ordering getting mangled. Template writers
        # can still sort keys by explicitly using `|dictsort` in their
        # template
        env.policies['json.dumps_kwargs'] = {'sort_keys': False}

        if self.profile_form_template != "":
            profile_form_template = env.from_string(self.profile_form_template)
        else:
            profile_form_template = env.get_template("form.html")
        return profile_form_template.render(profile_list=profile_list)

    async def _render_options_form_dynamically(self, current_spawner):
        """
        A function configured to be used by JupyterHub via
        `_options_form_default` when `profile_list` is a callable, to render the
        server options for a user after evaluating the `profile_list` function.
        """
        profile_list = await maybe_future(self.profile_list(current_spawner))
        return self._render_options_form(profile_list)

    @default('options_form')
    def _options_form_default(self):
        """
        Returns a form template for JupyterHub to render, by rendering a
        KubeSpawner specific template that is passed through the `profile_list` config.

        JupyterHub renders the returned form template when a user is to start a
        server based on template variables like `spawner`, `for_user`, `user`,
        `auth_state`, `error_message`.

        JupyterHub parses submitted forms' data with `options_from_form`, saves
        it to `user_options`, and then individual KubeSpawner instances
        representing individual servers adjusts to it via `load_user_options` in
        `start`.

        Reference:
            https://jupyterhub.readthedocs.io/en/stable/reference/spawners.html#spawner-options-form
        """
        if not self.profile_list:
            return ''
        if callable(self.profile_list):
            # Let jupyterhub evaluate the callable profile_list (and render a
            # form template based on it) just in time by returning a function
            # doing that
            return self._render_options_form_dynamically
        else:
            # Return the rendered string, as it does not change
            return self._render_options_form(self.profile_list)

    @default('options_from_form')
    def _options_from_form_default(self):
        return self._options_from_form

    def _options_from_form(self, formdata):
        """
        Called by jupyterhub when processing a request to spawn a server, where
        the user either have submitted a POST request via a form or submitted a
        GET request with query parameters.

        This only constructs the user_options dict,
        it should not actually load any options.
        That is done later in `.load_user_options()`

        Args:
            formdata: user selection returned by the form

        As an example formdata could be set to::

            {'profile': ['demo-1'], 'profile-option-demo-1--image': ['minimal']}

        To access to the value, you can use the `get` accessor and the name of the html element,
        for example::

            formdata.get('profile', [None])[0]

        to get the value of the form named "profile", as defined in `form_template`::

            <select class="form-control" name="profile"...>
            </select>

        Returns:
            user_options (dict): the selected profile in the user_options form,
                e.g. ``{"profile": "cpus-8"}``
        """
        profile_slug = formdata.get('profile', [None])[0]

        # initialize a dictionary to return
        user_options = {}

        # if a profile is declared, add a dictionary key for the profile, and
        # dictionary keys for the formdata related to the profile's
        # profile_options, as recognized by being named like:
        #
        #     profile-option-{profile_slug}--{profile_option_slug}
        #
        if profile_slug:
            user_options["profile"] = profile_slug
            prefix = f'profile-option-{profile_slug}--'
            for k, v in formdata.items():
                if k.startswith(prefix):
                    profile_option_slug = k[len(prefix) :]
                    user_options[profile_option_slug] = v[0]

        # warn about any unrecognized form data, which is anything besides
        # "profile" and "profile-option-" prefixed keys
        unrecognized_keys = set(formdata)
        unrecognized_keys = unrecognized_keys.difference({"profile"})
        unrecognized_keys = [
            k for k in unrecognized_keys if not k.startswith("profile-option-")
        ]
        if unrecognized_keys:
            self.log.warning(
                "Ignoring unrecognized form data in spawn request: %s",
                ", ".join(map(str, sorted(unrecognized_keys))),
            )

        return user_options

    def _validate_user_options(self, profile_list):
        """
        Validate `user_options` using an initialized `profile_list` by raising
        an error if there are issues that can't be resolved.

        `user_options` is set via `_user_options_from_form` unless when the
        JupyterHub REST API has been used to start a server, then `user_options`
        are set directly via JSON data in the REST API request.

        Some examples of `user_options` to validate are::

            {"profile": "demo-1", "image": "minimal"}
            {"profile": "demo-1", "image--unlisted-choice": "jupyter/datascience-notebook:latest"}
            {}
            {"garbage-arrived-via-rest-api": "anything"}
            {"profile": "demo-1", "garbage-arrived-via-rest-api": "anything"}

        The current implementation doesn't emit warnings about irrelevant
        user_options that could have been passed when spawning via the REST API.
        """
        # `user_options` is allowed to be falsy as it could be via a JupyterHub
        # REST API request to spawn a server - then `user_options` can be
        # anything.
        if not self.user_options:
            return

        # If "profile" isn't declared or falsy, no further validation is done.
        profile_slug = self.user_options.get("profile")
        if not profile_slug:
            return

        # Ensure "profile" is defined in profile_list by calling _get_profile
        # with a truthy profile_slug.
        profile = self._get_profile(profile_slug, profile_list)

        # Ensure user_options related to the profile's profile_options are valid
        for option_name, option in profile.get('profile_options', {}).items():
            unlisted_choice_key = f"{option_name}--unlisted-choice"
            unlisted_choice = self.user_options.get(unlisted_choice_key)
            choice = self.user_options.get(option_name)
            if not (unlisted_choice or choice):
                # no user_options was passed for this profile option, the
                # profile option's default value can be used
                continue
            if unlisted_choice:
                # we have been passed a value for the profile option's
                # unlisted_choice, it must be enabled and the provided value
                # must validate against the validation_regex if configured
                if not option.get("unlisted_choice", {}).get("enabled"):
                    raise ValueError(
                        f"Received unlisted_choice for {option_name} without being enabled."
                    )

                validation_regex = option["unlisted_choice"].get("validation_regex")
                if validation_regex and not re.match(validation_regex, unlisted_choice):
                    raise ValueError(
                        f"Received unlisted_choice for {option_name} that failed validation regex."
                    )

    def _get_profile(self, slug: Optional[str], profile_list: list):
        """
        Returns the profile from profile_list matching given slug, or the
        (first) default profile if slug is falsy.

        profile_list is required to have a default profile.

        Raises an error if no profile exists for the given slug.
        """
        if not slug:
            # return the default profile
            return next(p for p in profile_list if p.get('default'))

        for profile in profile_list:
            if profile['slug'] == slug:
                # return matching profile
                return profile

        raise ValueError(
            "No such profile: %s. Options include: %s"
            % (slug, ', '.join(p['slug'] for p in profile_list))
        )

    def _apply_overrides(self, spawner_override: dict):
        """
        Apply set of overrides onto the current spawner instance

        spawner_override is a dict with key being the name of the traitlet
        to override, and value is either a callable or the value for the
        traitlet. If the value is a dictionary, it is *merged* with the
        existing value (rather than replaced). Callables are called with
        one parameter - the current spawner instance.
        """
        for k, v in spawner_override.items():
            if callable(v):
                v = v(self)
                self.log.debug(
                    ".. overriding KubeSpawner value %s=%s (callable result)", k, v
                )
            else:
                self.log.debug(".. overriding KubeSpawner value %s=%s", k, v)

            # If v is a dict, *merge* it with existing values, rather than completely
            # resetting it. This allows *adding* things like environment variables rather
            # than completely replacing them. If value is set to None, the key
            # will be removed
            if isinstance(v, dict) and isinstance(getattr(self, k), dict):
                recursive_update(getattr(self, k), v)
            else:
                setattr(self, k, v)

    def _load_profile(self, slug, profile_list):
        """
        Applies configured overrides for a selected or default profile,
        including the selected or default overrides for the profile's
        profile_options.

        Called by `load_user_options` after validation of user_options has been
        done with the initialized profile_list.
        """
        profile = self._get_profile(slug, profile_list)

        self.log.debug(
            "Applying KubeSpawner override for profile '%s'", profile['display_name']
        )

        # Apply overrides for the profile
        self._apply_overrides(profile.get("kubespawner_override", {}))

        # Apply overrides for the profile_options's choices or defaults
        profile_options = profile.get("profile_options", {})
        for option_name, option in profile_options.items():
            unlisted_choice_key = f"{option_name}--unlisted-choice"
            unlisted_choice = self.user_options.get(unlisted_choice_key)
            choice = self.user_options.get(option_name)

            if unlisted_choice:
                # An unlisted_choice value was passed, its kubespawner_override
                # needs to be rendered using the value
                option_overrides = option["unlisted_choice"].get(
                    "kubespawner_override", {}
                )
                for k, v in option_overrides.items():
                    option_overrides[k] = recursive_format(v, value=unlisted_choice)
            elif choice:
                # A pre-defined choice was selected
                option_overrides = option["choices"][choice].get(
                    "kubespawner_override", {}
                )
            else:
                # A default choice for the option needs to be determined
                if not option.get("choices"):
                    # if the option only defined unlisted_choice, we can't
                    # determine a default choice or associated overrides
                    raise ValueError(
                        f"Unable to determine a default choice for {option_name}."
                    )

                default_choice = next(
                    c for c in option["choices"].values() if c.get("default")
                )
                option_overrides = default_choice.get("kubespawner_override", {})

            self._apply_overrides(option_overrides)

    def _get_initialized_profile_list(self, profile_list: list):
        """
        Returns a fully initialized copy of profile_list.

        - If 'slug' is not set for a profile, its generated from display_name.
        - If profile_options are present with choices, but no choice is set
          as the default, the first choice is set to be the default.
        - If no default profile is set, the first profile is set to be the
          default
        """
        profile_list = copy.deepcopy(profile_list)

        if not profile_list:
            # empty profile lists are just returned
            return profile_list

        for profile in profile_list:
            # generate missing slug fields from display_name
            if 'slug' not in profile:
                profile['slug'] = slugify(profile['display_name'])

            # ensure each option in profile_options has a default choice if
            # pre-defined choices are available, and initialize an
            # unlisted_choice dictionary
            for option_config in profile.get('profile_options', {}).values():
                if option_config.get('choices') and not any(
                    c.get('default') for c in option_config['choices'].values()
                ):
                    # pre-defined choices were provided without a default choice
                    default_choice = list(option_config['choices'].keys())[0]
                    option_config['choices'][default_choice]["default"] = True
                unlisted_choice = option_config.setdefault("unlisted_choice", {})
                unlisted_choice.setdefault("enabled", False)
                if unlisted_choice["enabled"]:
                    unlisted_choice.setdefault("display_name_in_choices", "Other...")
        # ensure there is one default profile
        if not any(p.get("default") for p in profile_list):
            profile_list[0]["default"] = True

        return profile_list

    async def load_user_options(self):
        """
        Applies profile_list defined overrides to the spawner instance based on
        self.user_options that represents the choices made by a user.

        self.user_options is set by jupyterhub when a server is to be spawned to
        a POST request's body / a GET request's query parameters, the most
        recently passed options for this user server, or an empty dictionary as
        a final fallback.

        KubeSpawner recognizes the option named 'profile' and options named like
        'profile-option-{profile_slug}--{option_slug}'. These user_options will
        be validated against the spawner's profile_list.

        Override in subclasses to support other options.
        """
        # get an initialized profile list
        profile_list = self.profile_list
        if callable(profile_list):
            profile_list = await maybe_future(profile_list(self))
        profile_list = self._get_initialized_profile_list(profile_list)

        # validate user_options against initialized profile_list
        self._validate_user_options(profile_list)

        selected_profile = self.user_options.get("profile")
        if profile_list:
            self._load_profile(selected_profile, profile_list)
        elif selected_profile:
            self.log.warning(
                "Profile %r requested, but no profile_lists are configured",
                selected_profile,
            )

    async def _ensure_namespace(self):
        ns = make_namespace(
            self.namespace,
            labels=self._expand_all(self.user_namespace_labels),
            annotations=self._expand_all(self.user_namespace_annotations),
        )
        api = self.api
        try:
            await asyncio.wait_for(
                api.create_namespace(ns),
                self.k8s_api_request_timeout,
            )
        except ApiException as e:
            if e.status != 409:
                # It's fine if it already exists
                self.log.exception("Failed to create namespace %s", self.namespace)
                raise

    async def delete_forever(self):
        """Called when a user is deleted.

        This can do things like request removal of resources such as persistent storage.
        Only called on stopped spawners, and is likely the last action ever taken for the user.

        Called on each spawner after deletion,
        i.e. on named server deletion (not just stop),
        and on the default Spawner when the user is being deleted.

        Requires JupyterHub 1.4.1+

        .. versionadded: 0.17
        """
        log_name = self.user.name
        if self.name:
            log_name = f"{log_name}/{self.name}"

        if not self.delete_pvc:
            self.log.info(f"Not deleting pvc for {log_name}: {self.pvc_name}")
            return

        if self.name and '{servername}' not in self.pvc_name_template:
            # named server has the same PVC as the default server
            # don't delete the default server's PVC!
            self.log.info(
                f"Not deleting shared pvc for named server {log_name}: {self.pvc_name}"
            )
            return

        await exponential_backoff(
            partial(
                self._make_delete_pvc_request,
                self.pvc_name,
                self.k8s_api_request_timeout,
            ),
            f'Could not delete pvc {self.pvc_name}',
            timeout=self.k8s_api_request_retry_timeout,
        )<|MERGE_RESOLUTION|>--- conflicted
+++ resolved
@@ -1432,26 +1432,7 @@
                 "command": ["/usr/local/bin/supercronic", "/etc/crontab"]
             }]
 
-<<<<<<< HEAD
-        .. seealso::
-
-          :ref:`templates` for information on fields available in template strings.
-
-        """,
-    )
-
-    handle_legacy_names = Bool(
-        True,
-        config=True,
-        help="""handle legacy names and labels
-        
-        kubespawner 7 changed the scheme for computing names and labels to be more reliably valid.
-        In order to preserve backward compatibility, the old names must be handled in some places.
-
-        You can safely disable this if no PVCs were created or running servers were started
-        before upgrading to kubespawner 7.
-=======
-        Or as a dictionary::
+        or as a dictionary::
 
             c.KubeSpawner.extra_containers = {
                 "01-crontab": {
@@ -1461,12 +1442,23 @@
                 }
             }
 
-        `{username}`, `{userid}`, `{servername}`, `{hubnamespace}`,
-        `{unescaped_username}`, and `{unescaped_servername}` will be expanded if
-        found within strings of this configuration. The username and servername
-        come escaped to follow the `DNS label standard
-        <https://kubernetes.io/docs/concepts/overview/working-with-objects/names/#dns-label-names>`__.
->>>>>>> 4263474e
+        .. seealso::
+
+          :ref:`templates` for information on fields available in template strings.
+
+        """,
+    )
+
+    handle_legacy_names = Bool(
+        True,
+        config=True,
+        help="""handle legacy names and labels
+        
+        kubespawner 7 changed the scheme for computing names and labels to be more reliably valid.
+        In order to preserve backward compatibility, the old names must be handled in some places.
+
+        You can safely disable this if no PVCs were created or running servers were started
+        before upgrading to kubespawner 7.
         """,
     )
 
